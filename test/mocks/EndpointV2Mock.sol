// SPDX-License-Identifier: UNLICENSED
pragma solidity ^0.8.20;

import {WorkerOptions} from "@layerzerolabs/lz-evm-messagelib-v2/contracts/SendLibBase.sol";
import {IExecutorFeeLib} from "@layerzerolabs/lz-evm-messagelib-v2/contracts/interfaces/IExecutorFeeLib.sol";
import {DVNOptions} from "@layerzerolabs/lz-evm-messagelib-v2/contracts/uln/libs/DVNOptions.sol";
import {UlnOptions} from "@layerzerolabs/lz-evm-messagelib-v2/contracts/uln/libs/UlnOptions.sol";
import {Origin} from "@layerzerolabs/lz-evm-oapp-v2/contracts/oapp/OAppReceiver.sol";
import {OFTMsgCodec} from "@layerzerolabs/lz-evm-oapp-v2/contracts/oft/libs/OFTMsgCodec.sol";
import {ExecutionState} from "@layerzerolabs/lz-evm-protocol-v2/contracts/EndpointV2ViewUpgradeable.sol";
import {MessagingContext} from "@layerzerolabs/lz-evm-protocol-v2/contracts/MessagingContext.sol";
import {
    ILayerZeroEndpointV2,
    MessagingFee,
    MessagingParams,
    MessagingReceipt,
    Origin
} from "@layerzerolabs/lz-evm-protocol-v2/contracts/interfaces/ILayerZeroEndpointV2.sol";
import {ILayerZeroReceiver} from "@layerzerolabs/lz-evm-protocol-v2/contracts/interfaces/ILayerZeroReceiver.sol";
import {SetConfigParam} from "@layerzerolabs/lz-evm-protocol-v2/contracts/interfaces/IMessageLibManager.sol";
import {Packet} from "@layerzerolabs/lz-evm-protocol-v2/contracts/interfaces/ISendLib.sol";

import {CalldataBytesLib} from "@layerzerolabs/lz-evm-protocol-v2/contracts/libs/CalldataBytesLib.sol";
import {Errors} from "@layerzerolabs/lz-evm-protocol-v2/contracts/libs/Errors.sol";
import {GUID} from "@layerzerolabs/lz-evm-protocol-v2/contracts/libs/GUID.sol";
import {ExecutorOptions} from "@layerzerolabs/lz-evm-protocol-v2/contracts/messagelib/libs/ExecutorOptions.sol";
import {PacketV1Codec} from "@layerzerolabs/lz-evm-protocol-v2/contracts/messagelib/libs/PacketV1Codec.sol";
import {SafeCast} from "@openzeppelin/contracts/utils/math/SafeCast.sol";

contract EndpointV2Mock is ILayerZeroEndpointV2, MessagingContext {

    using ExecutorOptions for bytes;
    using OFTMsgCodec for bytes;
    using OFTMsgCodec for bytes32;
    using OFTMsgCodec for address;
    using SafeCast for uint256;
    using CalldataBytesLib for bytes;

    bytes32 public constant EMPTY_PAYLOAD_HASH = bytes32(0);

    uint32 public immutable eid;
    mapping(address => address) public lzEndpointLookup;

    mapping(address receiver => mapping(uint32 srcEid => mapping(bytes32 sender => uint64 nonce))) public
        lazyInboundNonce;
    mapping(
        address receiver
            => mapping(uint32 srcEid => mapping(bytes32 sender => mapping(uint64 inboundNonce => bytes32 payloadHash)))
    ) public inboundPayloadHash;
    mapping(address sender => mapping(uint32 dstEid => mapping(bytes32 receiver => uint64 nonce))) public outboundNonce;

    RelayerFeeConfig public relayerFeeConfig;
    ProtocolFeeConfig protocolFeeConfig;
    uint256 public verifierFee;

    struct ProtocolFeeConfig {
        uint256 zroFee;
        uint256 nativeBP;
    }

    struct RelayerFeeConfig {
        uint128 dstPriceRatio; // 10^10
        uint128 dstGasPriceInWei;
        uint128 dstNativeAmtCap;
        uint64 baseGas;
        uint64 gasPerByte;
    }

    uint8 internal constant _NOT_ENTERED = 1;
    uint8 internal constant _ENTERED = 2;
    uint8 internal _receive_entered_state = 1;

    modifier receiveNonReentrant() {
        require(_receive_entered_state == _NOT_ENTERED, "LayerZeroMock: no receive reentrancy");
        _receive_entered_state = _ENTERED;
        _;
        _receive_entered_state = _NOT_ENTERED;
    }

    event ValueTransferFailed(address indexed to, uint256 indexed quantity);

    constructor(uint32 _eid) {
        eid = _eid;
        // init config
        relayerFeeConfig = RelayerFeeConfig({
            dstPriceRatio: 1e10, // 1:1, same chain, same native coin
            dstGasPriceInWei: 1e10,
            dstNativeAmtCap: 1e19,
            baseGas: 100,
            gasPerByte: 1
        });
        protocolFeeConfig = ProtocolFeeConfig({zroFee: 1e18, nativeBP: 1000}); // BP 0.1
        verifierFee = 1e16;
    }

    function send(MessagingParams calldata _params, address _refundAddress)
        public
        payable
        sendContext(_params.dstEid, msg.sender)
        returns (MessagingReceipt memory receipt)
    {
        if (_params.payInLzToken) {
            revert Errors.LZ_LzTokenUnavailable();
        }

        address lzEndpoint = lzEndpointLookup[_params.receiver.bytes32ToAddress()];
        require(lzEndpoint != address(0), "LayerZeroMock: destination LayerZero Endpoint not found");

        // get the correct outbound nonce
        uint64 latestNonce = _outbound(msg.sender, _params.dstEid, _params.receiver);

        Packet memory packet = Packet({
            nonce: latestNonce,
            srcEid: eid,
            sender: msg.sender,
            dstEid: _params.dstEid,
            receiver: _params.receiver,
            guid: GUID.generate(latestNonce, eid, msg.sender, _params.dstEid, _params.receiver),
            message: _params.message
        });
        receipt.guid = packet.guid;
        receipt.nonce = packet.nonce;
        receipt.fee = _quote(_params, msg.sender);
        require(msg.value >= receipt.fee.nativeFee, "LayerZeroMock: not enough native for fees");

        // refund if they send too much
        uint256 amount = msg.value - receipt.fee.nativeFee;
        if (amount > 0) {
            (bool success,) = _refundAddress.call{value: amount}("");
            require(success, "LayerZeroMock: failed to refund");
        }

        uint256 totalGas;
        uint256 dstAmount;
        (totalGas, dstAmount) = executeNativeAirDropAndReturnLzGas(_params.options);

        // TODO fix
        // composed calls with correct gas

        Origin memory origin =
            Origin({srcEid: packet.srcEid, sender: packet.sender.addressToBytes32(), nonce: packet.nonce});

        bytes memory payload = PacketV1Codec.encodePayload(packet);
        bytes32 payloadHash = keccak256(payload);

        EndpointV2Mock(lzEndpoint).receivePayload{value: dstAmount}(
            origin, packet.receiver.bytes32ToAddress(), payloadHash, packet.message, totalGas, dstAmount, packet.guid
        );
    }

    function receivePayload(
        Origin calldata _origin,
        address _receiver,
        bytes32 _payloadHash,
        bytes calldata _message,
        uint256 _gas,
        uint256 _msgValue,
        bytes32 _guid
    ) external payable receiveNonReentrant {
        inboundPayloadHash[_receiver][_origin.srcEid][_origin.sender][_origin.nonce] = _payloadHash;
        if (_msgValue > 0) {
            try ILayerZeroReceiver(_receiver).lzReceive{value: _msgValue, gas: _gas}(
                _origin, _guid, _message, address(0), ""
<<<<<<< HEAD
            ) {} catch (bytes memory) /*reason*/ {}
=======
            ) {}
                catch (bytes memory /*reason*/
                ) {}
>>>>>>> 075d333a
        } else {
            try ILayerZeroReceiver(_receiver).lzReceive{gas: _gas}(_origin, _guid, _message, address(0), "") {}
                catch (bytes memory) /*reason*/ {}
        }
    }

    function getExecutorFee(uint256 _payloadSize, bytes calldata _options) public view returns (uint256) {
        uint256 nativeFee;
        // 2) get Executor fee
        //  a) decodeLzReceiveOption
        //  b) decodeNativeDropOption
        //  c) decodeLzComposeOption
        (uint256 totalDstAmount, uint256 totalGas) = _decodeExecutorOptions(_options);
        uint256 remoteGasTotal = relayerFeeConfig.dstGasPriceInWei * (relayerFeeConfig.baseGas + totalGas);
        nativeFee += totalDstAmount + remoteGasTotal;

        // tokenConversionRate = dstPrice / localPrice
        // basePrice = totalRemoteToken * tokenConversionRate
        uint256 basePrice = (nativeFee * relayerFeeConfig.dstPriceRatio) / 10 ** 10;

        // pricePerByte = (dstGasPriceInWei * gasPerBytes) * tokenConversionRate
<<<<<<< HEAD
        uint256 pricePerByte = (
            (relayerFeeConfig.dstGasPriceInWei * relayerFeeConfig.gasPerByte * relayerFeeConfig.dstPriceRatio)
                / 10 ** 10
        ) * _payloadSize;
=======
        uint256 pricePerByte =
            (relayerFeeConfig.dstGasPriceInWei
                    * relayerFeeConfig.gasPerByte
                    * relayerFeeConfig.dstPriceRatio
                    * _payloadSize) / (10 ** 10);
>>>>>>> 075d333a

        return basePrice + pricePerByte;
    }

    function _quote(MessagingParams calldata _params, address /*_sender*/ )
        internal
        view
        returns (MessagingFee memory messagingFee)
    {
        (bytes memory executorOptions,) = splitOptions(_params.options);

        // 2) get Executor fee
        uint256 executorFee = this.getExecutorFee(_params.message.length, executorOptions);

        // 1) get Verifier fee
        // 3) get Treasury fee
        uint256 treasuryAndVerifierFee = _getTreasuryAndVerifierFees(executorFee, verifierFee);

        messagingFee.lzTokenFee = 0;
        messagingFee.nativeFee = executorFee + treasuryAndVerifierFee;
    }

    function _getTreasuryAndVerifierFees(uint256 _executorFee, uint256 _verifierFee) internal view returns (uint256) {
        return ((_executorFee + _verifierFee) * protocolFeeConfig.nativeBP) / 10_000;
    }

    function _outbound(address _sender, uint32 _dstEid, bytes32 _receiver) internal returns (uint64 nonce) {
        unchecked {
            nonce = ++outboundNonce[_sender][_dstEid][_receiver];
        }
    }

    function setDestLzEndpoint(address destAddr, address lzEndpointAddr) external {
        lzEndpointLookup[destAddr] = lzEndpointAddr;
    }

    function _decodeExecutorOptions(bytes calldata _options)
        internal
        view
        returns (uint256 dstAmount, uint256 totalGas)
    {
        if (_options.length == 0) {
            revert IExecutorFeeLib.Executor_NoOptions();
        }

        uint256 cursor = 0;
        totalGas = relayerFeeConfig.baseGas;

        while (cursor < _options.length) {
            (uint8 optionType, bytes calldata option, uint256 newCursor) = _options.nextExecutorOption(cursor);
            cursor = newCursor;

            if (optionType == ExecutorOptions.OPTION_TYPE_LZRECEIVE) {
                (uint128 gas, uint128 value) = ExecutorOptions.decodeLzReceiveOption(option);
                dstAmount += value;
                totalGas += gas;
            } else if (optionType == ExecutorOptions.OPTION_TYPE_NATIVE_DROP) {
                (uint128 nativeDropAmount,) = ExecutorOptions.decodeNativeDropOption(option);
                dstAmount += nativeDropAmount;
            } else if (optionType == ExecutorOptions.OPTION_TYPE_LZCOMPOSE) {
                (, uint128 gas, uint128 value) = ExecutorOptions.decodeLzComposeOption(option);
                dstAmount += value;
                totalGas += gas;
            } else {
                revert IExecutorFeeLib.Executor_UnsupportedOptionType(optionType);
            }
        }

        if (cursor != _options.length) {
            revert IExecutorFeeLib.Executor_InvalidExecutorOptions(cursor);
        }
        if (dstAmount > relayerFeeConfig.dstNativeAmtCap) {
            revert IExecutorFeeLib.Executor_NativeAmountExceedsCap(dstAmount, relayerFeeConfig.dstNativeAmtCap);
        }
    }

    function splitOptions(bytes calldata _options) internal pure returns (bytes memory, WorkerOptions[] memory) {
        (bytes memory executorOpts, bytes memory dvnOpts) = decode(_options);

        if (dvnOpts.length == 0) {
            return (executorOpts, new WorkerOptions[](0));
        }

        WorkerOptions[] memory workerOpts = new WorkerOptions[](1);
        workerOpts[0] = WorkerOptions(DVNOptions.WORKER_ID, dvnOpts);
        return (executorOpts, workerOpts);
    }

    function decode(bytes calldata _options)
        internal
        pure
        returns (bytes memory executorOptions, bytes memory dvnOptions)
    {
        // at least 2 bytes for the option type, but can have no options
        if (_options.length < 2) {
            revert UlnOptions.LZ_ULN_InvalidWorkerOptions(0);
        }

        uint16 optionsType = uint16(bytes2(_options[0:2]));
        uint256 cursor = 2;

        // type3 options: [worker_option][worker_option]...
        // worker_option: [worker_id][option_size][option]
        // worker_id: uint8, option_size: uint16, option: bytes
        if (optionsType == UlnOptions.TYPE_3) {
            unchecked {
                uint256 start = cursor;
                uint8 lastWorkerId; // worker_id starts from 1, so 0 is an invalid worker_id

                // heuristic: we assume that the options are mostly EXECUTOR options only
                // checking the workerID can reduce gas usage for most cases
                while (cursor < _options.length) {
                    uint8 workerId = uint8(bytes1(_options[cursor:cursor + 1]));
                    if (workerId == 0) {
                        revert UlnOptions.LZ_ULN_InvalidWorkerId(0);
                    }

                    // workerId must equal to the lastWorkerId for the first option
                    // so it is always skipped in the first option
                    // this operation slices out options whenever the the scan finds a different workerId
                    if (lastWorkerId == 0) {
                        lastWorkerId = workerId;
                    } else if (workerId != lastWorkerId) {
                        bytes calldata op = _options[start:cursor]; // slice out the last worker's options
                        (executorOptions, dvnOptions) =
                            _insertWorkerOptions(executorOptions, dvnOptions, lastWorkerId, op);

                        // reset the start cursor and lastWorkerId
                        start = cursor;
                        lastWorkerId = workerId;
                    }

                    ++cursor; // for workerId

                    uint16 size = uint16(bytes2(_options[cursor:cursor + 2]));
                    if (size == 0) {
                        revert UlnOptions.LZ_ULN_InvalidWorkerOptions(cursor);
                    }
                    cursor += size + 2;
                }

                // the options length must be the same as the cursor at the end
                if (cursor != _options.length) {
                    revert UlnOptions.LZ_ULN_InvalidWorkerOptions(cursor);
                }

                // if we have reached the end of the options and the options are not empty
                // we need to process the last worker's options
                if (_options.length > 2) {
                    bytes calldata op = _options[start:cursor];
                    (executorOptions, dvnOptions) = _insertWorkerOptions(executorOptions, dvnOptions, lastWorkerId, op);
                }
            }
        } else {
            executorOptions = decodeLegacyOptions(optionsType, _options);
        }
    }

    function _insertWorkerOptions(
        bytes memory _executorOptions,
        bytes memory _dvnOptions,
        uint8 _workerId,
        bytes calldata _newOptions
    ) private pure returns (bytes memory, bytes memory) {
        if (_workerId == ExecutorOptions.WORKER_ID) {
            _executorOptions =
                _executorOptions.length == 0 ? _newOptions : abi.encodePacked(_executorOptions, _newOptions);
        } else if (_workerId == DVNOptions.WORKER_ID) {
            _dvnOptions = _dvnOptions.length == 0 ? _newOptions : abi.encodePacked(_dvnOptions, _newOptions);
        } else {
            revert UlnOptions.LZ_ULN_InvalidWorkerId(_workerId);
        }
        return (_executorOptions, _dvnOptions);
    }

    function decodeLegacyOptions(uint16 _optionType, bytes calldata _options)
        internal
        pure
        returns (bytes memory executorOptions)
    {
        if (_optionType == UlnOptions.TYPE_1) {
            if (_options.length != 34) {
                revert UlnOptions.LZ_ULN_InvalidLegacyType1Option();
            }

            // execution gas
            uint128 executionGas = uint256(bytes32(_options[2:2 + 32])).toUint128();

            // dont use the encode function in the ExecutorOptions lib for saving gas by calling abi.encodePacked once
            // the result is a lzReceive option: [executor_id][option_size][option_type][execution_gas]
            // option_type: uint8, execution_gas: uint128
            // option_size = len(option_type) + len(execution_gas) = 1 + 16 = 17
            executorOptions = abi.encodePacked(
                ExecutorOptions.WORKER_ID,
                uint16(17), // 16 + 1, 16 for option_length, + 1 for option_type
                ExecutorOptions.OPTION_TYPE_LZRECEIVE,
                executionGas
            );
        } else if (_optionType == UlnOptions.TYPE_2) {
            // receiver size <= 32
            if (_options.length <= 66 || _options.length > 98) {
                revert UlnOptions.LZ_ULN_InvalidLegacyType2Option();
            }

            // execution gas
            uint128 executionGas = uint256(bytes32(_options[2:2 + 32])).toUint128();

            // nativeDrop (amount + receiver)
            uint128 amount = uint256(bytes32(_options[34:34 + 32])).toUint128(); // offset 2 + 32
            bytes32 receiver;
            unchecked {
                uint256 receiverLen = _options.length - 66; // offset 2 + 32 + 32
                receiver = bytes32(_options[66:]);
                receiver = receiver >> (8 * (32 - receiverLen)); // padding 0 to the left
            }

            // dont use the encode function in the ExecutorOptions lib for saving gas by calling abi.encodePacked once
            // the result has one lzReceive option and one nativeDrop option:
            //      [executor_id][lzReceive_option_size][option_type][execution_gas] +
            //      [executor_id][nativeDrop_option_size][option_type][nativeDrop_amount][receiver]
            // option_type: uint8, execution_gas: uint128, nativeDrop_amount: uint128, receiver: bytes32
            // lzReceive_option_size = len(option_type) + len(execution_gas) = 1 + 16 = 17
            // nativeDrop_option_size = len(option_type) + len(nativeDrop_amount) + len(receiver) = 1 + 16 + 32 = 49
            executorOptions = abi.encodePacked(
                ExecutorOptions.WORKER_ID,
                uint16(17), // 16 + 1, 16 for option_length, + 1 for option_type
                ExecutorOptions.OPTION_TYPE_LZRECEIVE,
                executionGas,
                ExecutorOptions.WORKER_ID,
                uint16(49), // 48 + 1, 32 + 16 for option_length, + 1 for option_type
                ExecutorOptions.OPTION_TYPE_NATIVE_DROP,
                amount,
                receiver
            );
        } else {
            revert UlnOptions.LZ_ULN_UnsupportedOptionType(_optionType);
        }
    }

    // NOT IMPLEMENTING
    function burn(address _oapp, uint32 _srcEid, bytes32 _sender, uint64 _nonce, bytes32 _payloadHash) external {}

    function clear(address _oapp, Origin calldata _origin, bytes32 _guid, bytes calldata _message) external {}

    mapping(
        address from => mapping(address to => mapping(bytes32 guid => mapping(uint16 index => bytes32 messageHash)))
    ) public composeQueue;

    function defaultReceiveLibrary(uint32 /*_eid*/ ) external pure returns (address) {
        return address(0);
    }

    function defaultReceiveLibraryTimeout(uint32 /*_eid*/ ) external pure returns (address lib, uint256 expiry) {
        return (address(0), 0);
    }

    function defaultSendLibrary(uint32 /*_eid*/ ) external pure returns (address) {
        return address(0);
    }

    function executable(
        Origin calldata,
        /*_origin*/
        address /*receiver*/
    ) external pure returns (ExecutionState) {
        return ExecutionState.NotExecutable;
    }

    function getConfig(
        address,
        /*_oapp*/
        address,
        /*_lib*/
        uint32,
        /*_eid*/
        uint32 /*_configType*/
    ) external pure returns (bytes memory config) {
        return bytes("0x");
    }

    function getReceiveLibrary(
        address,
        /*receiver*/
        uint32 /*_eid*/
    ) external pure returns (address lib, bool isDefault) {
        return (address(0), false);
    }

    function getRegisteredLibraries() external pure returns (address[] memory) {
        address[] memory addresses = new address[](1);
        addresses[0] = address(0);
        return addresses;
    }

    function getSendLibrary(
        address,
        /*_sender*/
        uint32 /*_eid*/
    ) external pure returns (address lib) {
        return address(0);
    }

    function inboundNonce(address _receiver, uint32 _srcEid, bytes32 _sender) external view returns (uint64) {
        return lazyInboundNonce[_receiver][_srcEid][_sender];
    }

    function isDefaultSendLibrary(
        address,
        /*_sender*/
        uint32 /*_eid*/
    ) external pure returns (bool) {
        return false;
    }

    function isRegisteredLibrary(address /*_lib*/ ) external pure returns (bool) {
        return false;
    }

    function isSupportedEid(uint32 /*_eid*/ ) external pure returns (bool) {
        return false;
    }

    function lzCompose(
        address, /*_from,*/
        address, /*_to,*/
        bytes32, /*_guid,*/
        uint16, /*_index,*/
        bytes calldata, /*_message,*/
        bytes calldata /*_extraData*/
    ) external payable {}

    function lzReceive(
        Origin calldata, /*_origin,*/
        address, /*_receiver,*/
        bytes32, /*_guid,*/
        bytes calldata, /*_message,*/
        bytes calldata /*_extraData*/
    ) external payable {}

    function lzToken() external pure returns (address) {
        return address(0);
    }

    function nativeToken() external pure returns (address) {
        return address(0);
    }

    function nextGuid(
        address,
        /*_sender,*/
        uint32,
        /*_dstEid,*/
        bytes32 /*_receiver*/
    ) external pure returns (bytes32) {
        return 0;
    }

    function nilify(
        address, /*_oapp,*/
        uint32, /*_srcEid,*/
        bytes32, /*_sender,*/
        uint64, /*_nonce,*/
        bytes32 /*_payloadHash*/
    ) external {}

    function quote(MessagingParams calldata _params, address _sender) external view returns (MessagingFee memory) {
        return _quote(_params, _sender);
    }

    mapping(address receiver => mapping(uint32 srcEid => Timeout)) public receiveLibraryTimeout;

    function registerLibrary(address /*_lib*/ ) public {}

    function sendCompose(
        address,
        /*_to*/
        bytes32,
        /*_guid*/
        uint16,
        /*_index*/
        bytes calldata /*_message*/
    ) external {}

    function setConfig(
        address,
        /*_oapp*/
        address,
        /*_lib*/
        SetConfigParam[] calldata /*_params*/
    ) external {}

    function setDefaultReceiveLibrary(
        uint32,
        /*_eid*/
        address,
        /*_newLib*/
        uint256 /*_gracePeriod*/
    ) external {}

    function setDefaultReceiveLibraryTimeout(
        uint32,
        /*_eid*/
        address,
        /*_lib*/
        uint256 /*_expiry*/
    ) external {}

    function setDefaultSendLibrary(
        uint32,
        /*_eid*/
        address /*_newLib*/
    ) external {}

    function setDelegate(address /*_delegate*/ ) external {}

    function setLzToken(address /*_lzToken*/ ) external {}

    function setReceiveLibrary(
        address,
        /*_oapp*/
        uint32,
        /*_eid*/
        address,
        /*_newLib*/
        uint256 /*_gracePeriod*/
    ) external {}

    function setReceiveLibraryTimeout(
        address,
        /*_oapp*/
        uint32,
        /*_eid*/
        address,
        /*_lib*/
        uint256 /*_gracePeriod*/
    ) external {}

    function setSendLibrary(
        address,
        /*_oapp*/
        uint32,
        /*_eid*/
        address /*_newLib*/
    ) external {}

    function skip(
        address,
        /*_oapp*/
        uint32,
        /*_srcEid*/
        bytes32,
        /*_sender*/
        uint64 /*_nonce*/
    ) external {}

    function verifiable(
        Origin calldata, /*_origin*/
        address, /*_receiver*/
        address, /*_receiveLib*/
        bytes32 /*_payloadHash*/
    ) external pure returns (bool) {
        return false;
    }

    function verify(
        Origin calldata,
        /*origin*/
        address,
        /*_receiver*/
        bytes32 /*_payloadHash*/
    ) external {}

    // Helper Functions
    function executeNativeAirDropAndReturnLzGas(bytes calldata _options)
        public
        returns (uint256 totalGas, uint256 dstAmount)
    {
        (bytes memory executorOpts,) = decode(_options);
        return this._executeNativeAirDropAndReturnLzGas(executorOpts);
    }

    function _executeNativeAirDropAndReturnLzGas(bytes calldata _options)
        public
        returns (uint256 totalGas, uint256 dstAmount)
    {
        if (_options.length == 0) {
            revert IExecutorFeeLib.Executor_NoOptions();
        }

        uint256 cursor = 0;
        while (cursor < _options.length) {
            (uint8 optionType, bytes calldata option, uint256 newCursor) = _options.nextExecutorOption(cursor);
            cursor = newCursor;

            if (optionType == ExecutorOptions.OPTION_TYPE_LZRECEIVE) {
                (uint128 gas, uint128 value) = ExecutorOptions.decodeLzReceiveOption(option);
                totalGas += gas;
                dstAmount += value;
            } else if (optionType == ExecutorOptions.OPTION_TYPE_NATIVE_DROP) {
                (uint128 nativeDropAmount, bytes32 receiver) = ExecutorOptions.decodeNativeDropOption(option);
                (bool success,) = receiver.bytes32ToAddress().call{value: nativeDropAmount}("");
                if (!success) {
                    emit ValueTransferFailed(receiver.bytes32ToAddress(), nativeDropAmount);
                }
            } else {
                revert IExecutorFeeLib.Executor_UnsupportedOptionType(optionType);
            }
        }

        if (cursor != _options.length) {
            revert IExecutorFeeLib.Executor_InvalidExecutorOptions(cursor);
        }
    }

    function _initializable(Origin calldata _origin, address _receiver, uint64 _lazyInboundNonce)
        internal
        view
        returns (bool)
    {
        return _lazyInboundNonce > 0 // allowInitializePath already checked
            || ILayerZeroReceiver(_receiver).allowInitializePath(_origin);
    }

    /// @dev bytes(0) payloadHash can never be submitted
    function _verifiable(Origin calldata _origin, address _receiver, uint64 _lazyInboundNonce)
        internal
        view
        returns (bool)
    {
        return _origin.nonce > _lazyInboundNonce // either initializing an empty slot or reverifying
            || inboundPayloadHash[_receiver][_origin.srcEid][_origin.sender][_origin.nonce] != EMPTY_PAYLOAD_HASH; // only
        // allow reverifying if it hasn't been executed
    }

    // ========================= VIEW FUNCTIONS FOR OFFCHAIN ONLY =========================
    // Not involved in any state transition function.
    // ====================================================================================
    function initializable(Origin calldata _origin, address _receiver) external view returns (bool) {
        return _initializable(_origin, _receiver, lazyInboundNonce[_receiver][_origin.srcEid][_origin.sender]);
    }

    function verifiable(Origin calldata _origin, address _receiver) external view returns (bool) {
        return _verifiable(_origin, _receiver, lazyInboundNonce[_receiver][_origin.srcEid][_origin.sender]);
    }

    /// @dev called when the endpoint checks if the msgLib attempting to verify the msg is the configured msgLib of the
    /// Oapp
    /// @dev this check provides the ability for Oapp to lock in a trusted msgLib
    /// @dev it will fist check if the msgLib is the currently configured one. then check if the msgLib is the one in
    /// grace period of msgLib versioning upgrade
    function isValidReceiveLibrary(
        address,
        /*_receiver*/
        uint32,
        /*_srcEid*/
        address /*_actualReceiveLib*/
    ) public pure returns (bool) {
        return true;
    }

}<|MERGE_RESOLUTION|>--- conflicted
+++ resolved
@@ -161,13 +161,9 @@
         if (_msgValue > 0) {
             try ILayerZeroReceiver(_receiver).lzReceive{value: _msgValue, gas: _gas}(
                 _origin, _guid, _message, address(0), ""
-<<<<<<< HEAD
-            ) {} catch (bytes memory) /*reason*/ {}
-=======
             ) {}
                 catch (bytes memory /*reason*/
                 ) {}
->>>>>>> 075d333a
         } else {
             try ILayerZeroReceiver(_receiver).lzReceive{gas: _gas}(_origin, _guid, _message, address(0), "") {}
                 catch (bytes memory) /*reason*/ {}
@@ -189,18 +185,11 @@
         uint256 basePrice = (nativeFee * relayerFeeConfig.dstPriceRatio) / 10 ** 10;
 
         // pricePerByte = (dstGasPriceInWei * gasPerBytes) * tokenConversionRate
-<<<<<<< HEAD
-        uint256 pricePerByte = (
-            (relayerFeeConfig.dstGasPriceInWei * relayerFeeConfig.gasPerByte * relayerFeeConfig.dstPriceRatio)
-                / 10 ** 10
-        ) * _payloadSize;
-=======
         uint256 pricePerByte =
             (relayerFeeConfig.dstGasPriceInWei
                     * relayerFeeConfig.gasPerByte
                     * relayerFeeConfig.dstPriceRatio
                     * _payloadSize) / (10 ** 10);
->>>>>>> 075d333a
 
         return basePrice + pricePerByte;
     }
