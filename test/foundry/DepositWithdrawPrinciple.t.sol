--- conflicted
+++ resolved
@@ -1,11 +1,8 @@
 pragma solidity ^0.8.19;
 
 import "../../src/core/ExoCapsule.sol";
-<<<<<<< HEAD
 import {IExoCapsule} from "../../src/interfaces/IExoCapsule.sol";
-=======
 import "../../src/core/ExocoreGateway.sol";
->>>>>>> 8c0aef04
 import {ILSTRestakingController} from "../../src/interfaces/ILSTRestakingController.sol";
 import "../../src/storage/GatewayStorage.sol";
 import "./ExocoreDeployer.t.sol";
@@ -248,11 +245,7 @@
         );
 
         // 1. firstly depositor should stake to beacon chain by depositing 32 ETH to ETHPOS contract
-<<<<<<< HEAD
         IExoCapsule expectedCapsule = IExoCapsule(
-=======
-        ExoCapsule expectedCapsule = ExoCapsule(
->>>>>>> 8c0aef04
             Create2.computeAddress(
                 bytes32(uint256(uint160(depositor.addr))),
                 keccak256(abi.encodePacked(BEACON_PROXY_BYTECODE, abi.encode(address(capsuleBeacon), ""))),
