// Define interfaces for the genesis state structure
export interface GenesisState {
  genesis_time: string;
  chain_id: string;
  initial_height: string;
  consensus_params: ConsensusParams;
  app_hash: string;
  app_state: AppState;
}

export interface ConsensusParams {
  block: {
    max_bytes: string;
    max_gas: string;
  };
  evidence: {
    max_age_num_blocks: string;
    max_age_duration: string;
    max_bytes: string;
  };
  validator: {
    pub_key_types: string[];
  };
  version: {
    app: string;
  };
}

export interface AppState {
  assets: AssetsState;
  delegation: DelegationState;
  operator: OperatorState;
  dogfood: DogfoodState;
  oracle: OracleState;
  // Add other modules as needed
}

export interface AssetsState {
  params: {
    gateways: string[];
  };
  client_chains: ClientChain[];
  tokens: Token[];
  deposits: Deposit[];
  operator_assets: OperatorAsset[];
}

export interface ClientChain {
  name: string;
  meta_info: string;
  finalization_blocks: number;
  layer_zero_chain_id: number;
  address_length: number;
}

export interface Token {
  asset_basic_info: {
    name: string;
    symbol: string;
    address: string;
    decimals: string;
    layer_zero_chain_id: number;
    imua_chain_index: string;
    meta_info: string;
  };
  staking_total_amount: string;
}

export interface Deposit {
  staker: string;
  deposits: {
    asset_id: string;
    info: {
      total_deposit_amount: string;
      withdrawable_amount: string;
      pending_undelegation_amount: string;
    };
  }[];
}

export interface OperatorAsset {
  operator: string;
  assets_state: {
    asset_id: string;
    info: {
      total_amount: string;
      pending_undelegation_amount: string;
      total_share: string;
      operator_share: string;
    };
  }[];
}

export interface DelegationState {
  associations: Association[];
  delegation_states: DelegationStateEntry[];
  stakers_by_operator: StakersByOperator[];
}

export interface Association {
  staker_id: string;
  operator: string;
}

export interface DelegationStateEntry {
  key: string;
  states: {
    undelegatable_share: string;
    wait_undelegation_amount: string;
  };
}

export interface StakersByOperator {
  key: string;
  stakers: string[];
}

export interface DogfoodState {
  params: {
    asset_ids: string[];
    max_validators?: number;
  };
  val_set: Validator[];
  last_total_power: string;
}

export interface Validator {
  public_key: string;
  power: string;
}

export interface OracleState {
  params: {
    tokens: OracleToken[];
    token_feeders: OracleTokenFeeder[];
    // Add other oracle params as needed
  };
  prices_list: PriceEntry[];
  staker_infos_assets?: StakerInfoAsset[];
  staker_list_assets?: StakerListAsset[];
}

export interface OracleToken {
  name: string;
  chain_id: number;
  contract_address: string;
  active: boolean;
  asset_id: string;
  decimal: number;
}

export interface StakerInfoAsset {
  asset_id: string;
  staker_infos: StakerInfo[];
}

export interface StakerInfo {
  staker_addr: string;
  staker_index: number;
  validator_pubkey_list: string[];
  balance_list: BalanceEntry[];
}

export interface BalanceEntry {
  round_id: number;
  block: number;
  index: number;
  balance: string;
  change: string;
}

export interface StakerListAsset {
  asset_id: string;
  staker_list: {
    staker_addrs: string[];
  };
}

export interface OracleTokenFeeder {
  token_id: string;
  start_round_id: string;
  start_base_block: string;
  interval: string;
  end_block: string;
  rule_id: string;
}

export interface PriceEntry {
  next_round_id: string;
  price_list: PriceInfo[];
  token_id: string;
}

export interface PriceInfo {
  decimal: number;
  price: string;
  round_id: string;
}
<<<<<<< HEAD
export interface OperatorState {
  operator_asset_usd_values: OperatorAssetUsdValue[];
}
=======

export interface OperatorState {
  operator_asset_usd_values: OperatorAssetUsdValue[];
}

>>>>>>> 64c09adb
export interface OperatorAssetUsdValue {
  key: string;
  value: {
    amount: string;
  };
}<|MERGE_RESOLUTION|>--- conflicted
+++ resolved
@@ -196,17 +196,11 @@
   price: string;
   round_id: string;
 }
-<<<<<<< HEAD
+
 export interface OperatorState {
   operator_asset_usd_values: OperatorAssetUsdValue[];
 }
-=======
-
-export interface OperatorState {
-  operator_asset_usd_values: OperatorAssetUsdValue[];
-}
-
->>>>>>> 64c09adb
+
 export interface OperatorAssetUsdValue {
   key: string;
   value: {
