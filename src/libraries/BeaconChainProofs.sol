pragma solidity ^0.8.0;

import {Endian} from "../libraries/Endian.sol";
import {Merkle} from "./Merkle.sol";
// Utility library for parsing and PHASE0 beacon chain block headers
// SSZ
// Spec: https://github.com/ethereum/consensus-specs/blob/dev/ssz/simple-serialize.md#merkleization
// BeaconBlockHeader
// Spec: https://github.com/ethereum/consensus-specs/blob/dev/specs/phase0/beacon-chain.md#beaconblockheader
// BeaconState
// Spec: https://github.com/ethereum/consensus-specs/blob/dev/specs/phase0/beacon-chain.md#beaconstate

library BeaconChainProofs {

    // constants are the number of fields and the heights of the different merkle trees used in merkleizing
    // beacon chain containers
<<<<<<< HEAD

    uint256 internal constant NUM_BEACON_BLOCK_HEADER_FIELDS = 5;
=======
>>>>>>> 060dc96e
    uint256 internal constant BEACON_BLOCK_HEADER_FIELD_TREE_HEIGHT = 3;

    uint256 internal constant BEACON_BLOCK_BODY_FIELD_TREE_HEIGHT = 4;

    uint256 internal constant BEACON_STATE_FIELD_TREE_HEIGHT = 5;

<<<<<<< HEAD
    uint256 internal constant NUM_ETH1_DATA_FIELDS = 3;
    uint256 internal constant ETH1_DATA_FIELD_TREE_HEIGHT = 2;

    uint256 internal constant NUM_VALIDATOR_FIELDS = 8;
    uint256 internal constant VALIDATOR_FIELD_TREE_HEIGHT = 3;

    uint256 internal constant NUM_EXECUTION_PAYLOAD_HEADER_FIELDS = 15;
    uint256 internal constant DENEB_FORK_TIMESTAMP = 1_710_338_135;
    uint256 internal constant EXECUTION_PAYLOAD_HEADER_FIELD_TREE_HEIGHT_CAPELLA = 4;
    uint256 internal constant EXECUTION_PAYLOAD_HEADER_FIELD_TREE_HEIGHT_DENEB = 5; // After deneb hard fork, it's
        // increased from 4 to 5

    uint256 internal constant NUM_EXECUTION_PAYLOAD_FIELDS = 15;
    uint256 internal constant EXECUTION_PAYLOAD_FIELD_TREE_HEIGHT = 4;

    // HISTORICAL_ROOTS_LIMIT	 = 2**24, so tree height is 24
    uint256 internal constant HISTORICAL_ROOTS_TREE_HEIGHT = 24;

    // HISTORICAL_BATCH is root of state_roots and block_root, so number of leaves =  2^1
    uint256 internal constant HISTORICAL_BATCH_TREE_HEIGHT = 1;

    // SLOTS_PER_HISTORICAL_ROOT = 2**13, so tree height is 13
    uint256 internal constant STATE_ROOTS_TREE_HEIGHT = 13;
    uint256 internal constant BLOCK_ROOTS_TREE_HEIGHT = 13;

    //HISTORICAL_ROOTS_LIMIT = 2**24, so tree height is 24
    uint256 internal constant HISTORICAL_SUMMARIES_TREE_HEIGHT = 24;

    //Index of block_summary_root in historical_summary container
    uint256 internal constant BLOCK_SUMMARY_ROOT_INDEX = 0;

    uint256 internal constant NUM_WITHDRAWAL_FIELDS = 4;
    // tree height for hash tree of an individual withdrawal container
    uint256 internal constant WITHDRAWAL_FIELD_TREE_HEIGHT = 2;

=======
>>>>>>> 060dc96e
    uint256 internal constant VALIDATOR_TREE_HEIGHT = 40;

    // MAX_WITHDRAWALS_PER_PAYLOAD = 2**4, making tree height = 4
    uint256 internal constant WITHDRAWALS_TREE_HEIGHT = 4;

    // in beacon block body
    // https://github.com/ethereum/consensus-specs/blob/dev/specs/capella/beacon-chain.md#beaconblockbody
    uint256 internal constant EXECUTION_PAYLOAD_INDEX = 9;

    // in beacon block header
    // https://github.com/ethereum/consensus-specs/blob/dev/specs/phase0/beacon-chain.md#beaconblockheader
    uint256 internal constant STATE_ROOT_INDEX = 3;
    uint256 internal constant BODY_ROOT_INDEX = 4;
    // in beacon state
    // https://github.com/ethereum/consensus-specs/blob/dev/specs/capella/beacon-chain.md#beaconstate
    uint256 internal constant VALIDATOR_TREE_ROOT_INDEX = 11;

    //in execution payload
    uint256 internal constant WITHDRAWALS_INDEX = 14;

    //Misc Constants

    /// @notice The number of slots each epoch in the beacon chain
    uint64 internal constant SLOTS_PER_EPOCH = 32;

    /// @notice The number of seconds in a slot in the beacon chain
    uint64 internal constant SECONDS_PER_SLOT = 12;

    /// @notice Number of seconds per epoch: 384 == 32 slots/epoch * 12 seconds/slot
    /// @dev This constant would be used by other contracts that import this library
    // slither-disable-next-line unused-state
    uint64 internal constant SECONDS_PER_EPOCH = SLOTS_PER_EPOCH * SECONDS_PER_SLOT;

    /// @notice This struct contains the merkle proofs and leaves needed to verify a partial/full withdrawal
    struct WithdrawalProof {
        bytes32[] withdrawalContainerRootProof;
        bytes32[] slotProof;
        bytes32[] executionPayloadRootProof;
        bytes32[] timestampProof;
        bytes32[] historicalSummaryBlockRootProof;
        uint256 blockRootIndex;
        uint256 historicalSummaryIndex;
        uint256 withdrawalIndex;
        bytes32 blockRoot;
        bytes32 slotRoot;
        bytes32 timestampRoot;
        bytes32 executionPayloadRoot;
        bytes32 stateRoot;
    }

    /// @notice This struct contains the root and proof for verifying the state root against the oracle block root
    struct StateRootProof {
        bytes32 beaconStateRoot;
        bytes proof;
    }

    function isValidValidatorContainerRoot(
        bytes32 validatorContainerRoot,
        bytes32[] calldata validatorContainerRootProof,
        uint256 validatorIndex,
        bytes32 beaconBlockRoot,
        bytes32 stateRoot,
        bytes32[] calldata stateRootProof
    ) internal view returns (bool valid) {
        bool validStateRoot = isValidStateRoot(stateRoot, beaconBlockRoot, stateRootProof);
        bool validVCRootAgainstStateRoot = isValidVCRootAgainstStateRoot(
            validatorContainerRoot, stateRoot, validatorContainerRootProof, validatorIndex
        );
        if (validStateRoot && validVCRootAgainstStateRoot) {
            valid = true;
        }
    }

    function isValidStateRoot(bytes32 stateRoot, bytes32 beaconBlockRoot, bytes32[] calldata stateRootProof)
        internal
        view
        returns (bool)
    {
        require(stateRootProof.length == BEACON_BLOCK_HEADER_FIELD_TREE_HEIGHT, "state root proof should have 3 nodes");

        return Merkle.verifyInclusionSha256({
            proof: stateRootProof,
            root: beaconBlockRoot,
            leaf: stateRoot,
            index: STATE_ROOT_INDEX
        });
    }

    function isValidVCRootAgainstStateRoot(
        bytes32 validatorContainerRoot,
        bytes32 stateRoot,
        bytes32[] calldata validatorContainerRootProof,
        uint256 validatorIndex
    ) internal view returns (bool) {
        require(
            validatorContainerRootProof.length == (VALIDATOR_TREE_HEIGHT + 1) + BEACON_STATE_FIELD_TREE_HEIGHT,
            "validator container root proof should have 46 nodes"
        );

        uint256 leafIndex = (VALIDATOR_TREE_ROOT_INDEX << (VALIDATOR_TREE_HEIGHT + 1)) | uint256(validatorIndex);

        return Merkle.verifyInclusionSha256({
            proof: validatorContainerRootProof,
            root: stateRoot,
            leaf: validatorContainerRoot,
            index: leafIndex
        });
    }

    function isValidWithdrawalContainerRoot(bytes32 withdrawalContainerRoot, WithdrawalProof calldata proof)
        internal
        view
        returns (bool valid)
    {
        require(proof.blockRootIndex < 2 ** BLOCK_ROOTS_TREE_HEIGHT, "blockRootIndex too large");
        require(proof.withdrawalIndex < 2 ** WITHDRAWALS_TREE_HEIGHT, "withdrawalIndex too large");
        require(
            proof.historicalSummaryIndex < 2 ** HISTORICAL_SUMMARIES_TREE_HEIGHT, "historicalSummaryIndex too large"
        );
        uint256 withdrawalTimestamp = getWithdrawalTimestamp(proof);
        bool validExecutionPayloadRoot = isValidExecutionPayloadRoot(proof);

        bool validHistoricalSummary = isValidHistoricalSummaryRoot(proof);

        bool validWCRootAgainstExecutionPayloadRoot =
            isValidWCRootAgainstExecutionPayloadRoot(proof, withdrawalContainerRoot);

        if (validExecutionPayloadRoot && validHistoricalSummary && validWCRootAgainstExecutionPayloadRoot) {
            valid = true;
        }
    }

    function isValidExecutionPayloadRoot(WithdrawalProof calldata withdrawalProof) internal view returns (bool) {
        uint256 withdrawalTimestamp = getWithdrawalTimestamp(withdrawalProof);
        // Post deneb hard fork, executionPayloadHeader fields increased
        uint256 executionPayloadHeaderFieldTreeHeight = withdrawalTimestamp < DENEB_FORK_TIMESTAMP
            ? EXECUTION_PAYLOAD_HEADER_FIELD_TREE_HEIGHT_CAPELLA
            : EXECUTION_PAYLOAD_HEADER_FIELD_TREE_HEIGHT_DENEB;
        require(
            withdrawalProof.withdrawalContainerRootProof.length
                == executionPayloadHeaderFieldTreeHeight + WITHDRAWALS_TREE_HEIGHT + 1,
            "wcRootProof has incorrect length"
        );
        require(
            withdrawalProof.executionPayloadRootProof.length
                == BEACON_BLOCK_HEADER_FIELD_TREE_HEIGHT + BEACON_BLOCK_BODY_FIELD_TREE_HEIGHT,
            "executionPayloadRootProof has incorrect length"
        );
        require(
            withdrawalProof.slotProof.length == BEACON_BLOCK_HEADER_FIELD_TREE_HEIGHT, "slotProof has incorrect length"
        );
        require(
            withdrawalProof.timestampProof.length == executionPayloadHeaderFieldTreeHeight,
            "timestampProof has incorrect length"
        );
    }

    function isValidWCRootAgainstExecutionPayloadRoot(
        WithdrawalProof calldata withdrawalProof,
        bytes32 withdrawalContainerRoot
    ) internal view returns (bool) {
        //Next we verify the slot against the blockRoot
        require(
            Merkle.verifyInclusionSha256({
                proof: withdrawalProof.slotProof,
                root: withdrawalProof.blockRoot,
                leaf: withdrawalProof.slotRoot,
                index: SLOT_INDEX
            }),
            "Invalid slot merkle proof"
        );

        // Verify the executionPayloadRoot against the blockRoot
        uint256 executionPayloadIndex =
            (BODY_ROOT_INDEX << (BEACON_BLOCK_BODY_FIELD_TREE_HEIGHT)) | EXECUTION_PAYLOAD_INDEX;
        require(
            Merkle.verifyInclusionSha256({
                proof: withdrawalProof.executionPayloadRootProof,
                root: withdrawalProof.blockRoot,
                leaf: withdrawalProof.executionPayloadRoot,
                index: executionPayloadIndex
            }),
            "Invalid executionPayload proof"
        );

        // Verify the timestampRoot against the executionPayload root
        require(
            Merkle.verifyInclusionSha256({
                proof: withdrawalProof.timestampProof,
                root: withdrawalProof.executionPayloadRoot,
                leaf: withdrawalProof.timestampRoot,
                index: TIMESTAMP_INDEX
            }),
            "Invalid timestamp proof"
        );

        /**
         * Next we verify the withdrawal fields against the executionPayloadRoot:
         * First we compute the withdrawal_index, then we merkleize the
         * withdrawalFields container to calculate the withdrawalRoot.
         *
         * Note: Merkleization of the withdrawals root tree uses MerkleizeWithMixin, i.e., the length of the array
         * is hashed with the root of
         * the array.  Thus we shift the WITHDRAWALS_INDEX over by WITHDRAWALS_TREE_HEIGHT + 1 and not just
         * WITHDRAWALS_TREE_HEIGHT.
         */
        uint256 withdrawalIndex =
            (WITHDRAWALS_INDEX << (WITHDRAWALS_TREE_HEIGHT + 1)) | uint256(withdrawalProof.withdrawalIndex);

        return Merkle.verifyInclusionSha256({
            proof: withdrawalProof.withdrawalContainerRootProof,
            root: withdrawalProof.executionPayloadRoot,
            leaf: withdrawalContainerRoot,
            index: withdrawalIndex
        });
    }

    function isValidHistoricalSummaryRoot(WithdrawalProof calldata withdrawalProof) internal view returns (bool) {
        require(
            withdrawalProof.historicalSummaryBlockRootProof.length
                == BEACON_STATE_FIELD_TREE_HEIGHT + (HISTORICAL_SUMMARIES_TREE_HEIGHT + 1) + 1 + (BLOCK_ROOTS_TREE_HEIGHT),
            "historicalSummaryBlockRootProof has incorrect length"
        );

        uint256 historicalBlockHeaderIndex = (
            HISTORICAL_SUMMARIES_INDEX << ((HISTORICAL_SUMMARIES_TREE_HEIGHT + 1) + 1 + (BLOCK_ROOTS_TREE_HEIGHT))
        ) | (withdrawalProof.historicalSummaryIndex << (1 + (BLOCK_ROOTS_TREE_HEIGHT)))
            | (BLOCK_SUMMARY_ROOT_INDEX << (BLOCK_ROOTS_TREE_HEIGHT)) | withdrawalProof.blockRootIndex;

        return Merkle.verifyInclusionSha256({
            proof: withdrawalProof.historicalSummaryBlockRootProof,
            root: withdrawalProof.stateRoot,
            leaf: withdrawalProof.blockRoot,
            index: historicalBlockHeaderIndex
        });
    }
    /**
     * @dev Retrieve the withdrawal timestamp
     */

    function getWithdrawalTimestamp(WithdrawalProof calldata withdrawalProof) internal pure returns (uint64) {
        return Endian.fromLittleEndianUint64(withdrawalProof.timestampRoot);
    }

}<|MERGE_RESOLUTION|>--- conflicted
+++ resolved
@@ -14,55 +14,12 @@
 
     // constants are the number of fields and the heights of the different merkle trees used in merkleizing
     // beacon chain containers
-<<<<<<< HEAD
-
-    uint256 internal constant NUM_BEACON_BLOCK_HEADER_FIELDS = 5;
-=======
->>>>>>> 060dc96e
     uint256 internal constant BEACON_BLOCK_HEADER_FIELD_TREE_HEIGHT = 3;
 
     uint256 internal constant BEACON_BLOCK_BODY_FIELD_TREE_HEIGHT = 4;
 
     uint256 internal constant BEACON_STATE_FIELD_TREE_HEIGHT = 5;
 
-<<<<<<< HEAD
-    uint256 internal constant NUM_ETH1_DATA_FIELDS = 3;
-    uint256 internal constant ETH1_DATA_FIELD_TREE_HEIGHT = 2;
-
-    uint256 internal constant NUM_VALIDATOR_FIELDS = 8;
-    uint256 internal constant VALIDATOR_FIELD_TREE_HEIGHT = 3;
-
-    uint256 internal constant NUM_EXECUTION_PAYLOAD_HEADER_FIELDS = 15;
-    uint256 internal constant DENEB_FORK_TIMESTAMP = 1_710_338_135;
-    uint256 internal constant EXECUTION_PAYLOAD_HEADER_FIELD_TREE_HEIGHT_CAPELLA = 4;
-    uint256 internal constant EXECUTION_PAYLOAD_HEADER_FIELD_TREE_HEIGHT_DENEB = 5; // After deneb hard fork, it's
-        // increased from 4 to 5
-
-    uint256 internal constant NUM_EXECUTION_PAYLOAD_FIELDS = 15;
-    uint256 internal constant EXECUTION_PAYLOAD_FIELD_TREE_HEIGHT = 4;
-
-    // HISTORICAL_ROOTS_LIMIT	 = 2**24, so tree height is 24
-    uint256 internal constant HISTORICAL_ROOTS_TREE_HEIGHT = 24;
-
-    // HISTORICAL_BATCH is root of state_roots and block_root, so number of leaves =  2^1
-    uint256 internal constant HISTORICAL_BATCH_TREE_HEIGHT = 1;
-
-    // SLOTS_PER_HISTORICAL_ROOT = 2**13, so tree height is 13
-    uint256 internal constant STATE_ROOTS_TREE_HEIGHT = 13;
-    uint256 internal constant BLOCK_ROOTS_TREE_HEIGHT = 13;
-
-    //HISTORICAL_ROOTS_LIMIT = 2**24, so tree height is 24
-    uint256 internal constant HISTORICAL_SUMMARIES_TREE_HEIGHT = 24;
-
-    //Index of block_summary_root in historical_summary container
-    uint256 internal constant BLOCK_SUMMARY_ROOT_INDEX = 0;
-
-    uint256 internal constant NUM_WITHDRAWAL_FIELDS = 4;
-    // tree height for hash tree of an individual withdrawal container
-    uint256 internal constant WITHDRAWAL_FIELD_TREE_HEIGHT = 2;
-
-=======
->>>>>>> 060dc96e
     uint256 internal constant VALIDATOR_TREE_HEIGHT = 40;
 
     // MAX_WITHDRAWALS_PER_PAYLOAD = 2**4, making tree height = 4
