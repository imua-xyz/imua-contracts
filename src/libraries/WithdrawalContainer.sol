pragma solidity ^0.8.19;

import {Endian} from "../libraries/Endian.sol";

/**
 * class Withdrawal(Container):
 *     index: WithdrawalIndex
 *     validator_index: ValidatorIndex
 *     address: ExecutionAddress
 *     amount: Gwei
 */
library WithdrawalContainer {

    using Endian for bytes32;

    uint256 internal constant VALID_LENGTH = 4;
    uint256 internal constant MERKLE_TREE_HEIGHT = 2;
<<<<<<< HEAD
=======

>>>>>>> 8c0aef04
    function verifyWithdrawalContainerBasic(bytes32[] calldata withdrawalContainer) internal pure returns (bool) {
        return withdrawalContainer.length == VALID_LENGTH;
    }

    function getWithdrawalIndex(bytes32[] calldata withdrawalContainer) internal pure returns (uint64) {
        return withdrawalContainer[0].fromLittleEndianUint64();
    }

    function getValidatorIndex(bytes32[] calldata withdrawalContainer) internal pure returns (uint64) {
        return withdrawalContainer[1].fromLittleEndianUint64();
    }

    function getExecutionAddress(bytes32[] calldata withdrawalContainer) internal pure returns (address) {
        return address(bytes20(withdrawalContainer[2]));
    }

    /**
     * @dev Retrieves a withdrawal's withdrawal amount (in gwei)
     */
    function getAmount(bytes32[] calldata withdrawalContainer) internal pure returns (uint64) {
        return withdrawalContainer[3].fromLittleEndianUint64();
    }

    function merklelizeWithdrawalContainer(bytes32[] calldata withdrawalContainer) internal pure returns (bytes32) {
        bytes32[] memory leaves = withdrawalContainer;
        for (uint256 i; i < MERKLE_TREE_HEIGHT; i++) {
            bytes32[] memory roots = new bytes32[](leaves.length / 2);
            for (uint256 j; j < leaves.length / 2; j++) {
                roots[j] = sha256(abi.encodePacked(leaves[2 * j], leaves[2 * j + 1]));
            }
            leaves = roots;
        }

        return leaves[0];
    }

}<|MERGE_RESOLUTION|>--- conflicted
+++ resolved
@@ -15,10 +15,6 @@
 
     uint256 internal constant VALID_LENGTH = 4;
     uint256 internal constant MERKLE_TREE_HEIGHT = 2;
-<<<<<<< HEAD
-=======
-
->>>>>>> 8c0aef04
     function verifyWithdrawalContainerBasic(bytes32[] calldata withdrawalContainer) internal pure returns (bool) {
         return withdrawalContainer.length == VALID_LENGTH;
     }
@@ -54,5 +50,4 @@
 
         return leaves[0];
     }
-
 }