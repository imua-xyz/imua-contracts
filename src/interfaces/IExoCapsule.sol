pragma solidity ^0.8.19;

interface IExoCapsule {

    /// @notice This struct contains the infos needed for validator container validity verification
    struct ValidatorContainerProof {
        uint256 beaconBlockTimestamp;
        bytes32 stateRoot;
        bytes32[] stateRootProof;
        bytes32[] validatorContainerRootProof;
        uint256 validatorIndex;
    }

    struct WithdrawalContainerProof {
        uint256 beaconBlockTimestamp;
        bytes32 stateRoot;
        bytes32 executionPayloadRoot;
        bytes32[] executionPayloadRootProof;
        bytes32[] withdrawalContainerRootProof;
        bytes32[] historicalSummaryBlockRootProof;
        uint256 historicalSummaryIndex;
        bytes32 blockRoot;
        uint256 blockRootIndex;
        uint256 withdrawalIndex;
    }

<<<<<<< HEAD
    function initialize(address gateway, address capsuleOwner, address beaconOracle) external;
=======
    function verifyDepositProof(bytes32[] calldata validatorContainer, ValidatorContainerProof calldata proof)
        external;
>>>>>>> 8c0aef04

    function withdrawBeforeRestaking() external;

    function activateRestaking() external;

    function verifyDepositProof(bytes32[] calldata validatorContainer, ValidatorContainerProof calldata proof) external;

    function verifyWithdrawalProof(
        bytes32[] calldata validatorContainer,
        ValidatorContainerProof calldata validatorProof,
        bytes32[] calldata withdrawalContainer,
        WithdrawalContainerProof calldata withdrawalProof
    ) external returns (bool partialWithdrawal, uint256 withdrawalAmount);

    function withdraw(uint256 amount, address payable recipient) external;

    function updatePrincipleBalance(uint256 lastlyUpdatedPrincipleBalance) external;

    function updateWithdrawableBalance(uint256 unlockPrincipleAmount) external;

    function capsuleWithdrawalCredentials() external view returns (bytes memory);

}<|MERGE_RESOLUTION|>--- conflicted
+++ resolved
@@ -24,12 +24,7 @@
         uint256 withdrawalIndex;
     }
 
-<<<<<<< HEAD
     function initialize(address gateway, address capsuleOwner, address beaconOracle) external;
-=======
-    function verifyDepositProof(bytes32[] calldata validatorContainer, ValidatorContainerProof calldata proof)
-        external;
->>>>>>> 8c0aef04
 
     function withdrawBeforeRestaking() external;
 
@@ -51,5 +46,4 @@
     function updateWithdrawableBalance(uint256 unlockPrincipleAmount) external;
 
     function capsuleWithdrawalCredentials() external view returns (bytes memory);
-
 }