// SPDX-License-Identifier: MIT
pragma solidity ^0.8.19;

import {INativeRestakingController} from "../interfaces/INativeRestakingController.sol";
import {ILSTRestakingController} from "./ILSTRestakingController.sol";

import {IOAppCore} from "@layerzero-v2/oapp/contracts/oapp/interfaces/IOAppCore.sol";
import {IOAppReceiver} from "@layerzero-v2/oapp/contracts/oapp/interfaces/IOAppReceiver.sol";

<<<<<<< HEAD
/// @title IClientChainGateway
/// @author ExocoreNetwork
/// @notice The IClientChainGateway interface provides a set of functions for client chain gateway operations.
interface IClientChainGateway is
    ITokenWhitelister,
    IOAppReceiver,
    IOAppCore,
    ILSTRestakingController,
    INativeRestakingController
{
=======
interface IClientChainGateway is IOAppReceiver, IOAppCore, ILSTRestakingController, INativeRestakingController {
>>>>>>> 59a2350e

    /// @notice Calculates the native fee for sending a message with specific options.
    /// @param _message The message for which the fee is being calculated.
    /// @return nativeFee The calculated native fee for the given message.
    function quote(bytes memory _message) external view returns (uint256 nativeFee);

}<|MERGE_RESOLUTION|>--- conflicted
+++ resolved
@@ -7,20 +7,7 @@
 import {IOAppCore} from "@layerzero-v2/oapp/contracts/oapp/interfaces/IOAppCore.sol";
 import {IOAppReceiver} from "@layerzero-v2/oapp/contracts/oapp/interfaces/IOAppReceiver.sol";
 
-<<<<<<< HEAD
-/// @title IClientChainGateway
-/// @author ExocoreNetwork
-/// @notice The IClientChainGateway interface provides a set of functions for client chain gateway operations.
-interface IClientChainGateway is
-    ITokenWhitelister,
-    IOAppReceiver,
-    IOAppCore,
-    ILSTRestakingController,
-    INativeRestakingController
-{
-=======
 interface IClientChainGateway is IOAppReceiver, IOAppCore, ILSTRestakingController, INativeRestakingController {
->>>>>>> 59a2350e
 
     /// @notice Calculates the native fee for sending a message with specific options.
     /// @param _message The message for which the fee is being calculated.
