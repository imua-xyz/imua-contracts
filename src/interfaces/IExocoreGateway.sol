--- conflicted
+++ resolved
@@ -63,7 +63,6 @@
         string calldata oracleInfo
     ) external payable;
 
-<<<<<<< HEAD
     /// @notice Updates the parameters for a whitelisted token on the client chain.
     /// @param clientChainId The LayerZero chain id of the client chain.
     /// @param token The token address to be updated.
@@ -73,13 +72,12 @@
     /// @dev Since this function does not send a cross chain message, it is not payable.
     function updateWhitelistToken(uint32 clientChainId, bytes32 token, uint256 tvlLimit, string calldata metaData)
         external;
-=======
+
     /// @notice Marks the network as bootstrapped, on the client chain.
     /// @dev Causes an upgrade of the Bootstrap contract to the ClientChainGateway contract.
     /// @dev Only works if LZ infrastructure is set up and SetPeer has been called.
     /// @dev This is payable because it requires a fee to be paid to LZ.
     /// @param clientChainId The LayerZero chain id of the client chain.
     function markBootstrap(uint32 clientChainId) external payable;
->>>>>>> c1667a1f
 
 }