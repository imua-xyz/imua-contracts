pragma solidity ^0.8.19;

import {IBaseRestakingController} from "./IBaseRestakingController.sol";
import {IExoCapsule} from "./IExoCapsule.sol";

interface INativeRestakingController is IBaseRestakingController {

    /// *** function signatures for staker operations ***

    /**
     * @notice Stakers call this function to deposit to beacon chain validator, and point withdrawal_credentials of
     * beacon chain validator to staker's ExoCapsule contract address. An ExoCapsule contract owned by staker would
     * be created if it does not exist.
     * @param pubkey the BLS pubkey of beacon chain validator
     * @param signature the BLS signature
     * @param depositDataRoot The SHA-256 hash of the SSZ-encoded DepositData object.
     * Used as a protection against malformed input.
     */
    function stake(bytes calldata pubkey, bytes calldata signature, bytes32 depositDataRoot) external payable;

    /**
     * @notice Ethereum native restaker could call this function to create owned ExoCapsule before staking to beacon
     * chain.
     */
    function createExoCapsule() external returns (address capsule);

    /**
<<<<<<< HEAD
     * @notice Before verifying deposit proof, validator containers can still set withdraw address to the ExoCapsule. In this case, we need to withdraw current balance, but only if restaking is not enabled yet
     */
    function withdrawBeforeRestaking() external;

    /**
     * @notice This is called to deposit ETH that is staked on Ethereum beacon chain to Exocore network to be restaked in future
     * @dev Before deposit, staker should have created the ExoCapsule that it owns and point the validator's withdrawal crendentials
     * to the ExoCapsule owned by staker. The effective balance of `validatorContainer` would be credited as deposited value by Exocore network.
=======
     * @notice This is called to deposit ETH that is staked on Ethereum beacon chain to Exocore network to be restaked
     * in the future.
     * @dev Before deposit, staker should have created the ExoCapsule that it owns and point the validator's withdrawal
     * crendentials to the ExoCapsule owned by staker. The effective balance of `validatorContainer` would be credited
     * as deposited value by Exocore network.
>>>>>>> 8c0aef04
     * @ param
     */
    function depositBeaconChainValidator(
        bytes32[] calldata validatorContainer,
        IExoCapsule.ValidatorContainerProof calldata proof
    ) external payable;

    /**
<<<<<<< HEAD
     * @notice When a beacon chain partial withdrawal to an ExoCapsule contract happens(the withdrawal time is less than validator's withdrawable_epoch),
     * this function could be called with `validatorContainer`, `withdrawalContainer` and corresponding proofs to prove this partial withdrawal
     * from beacon chain is done and unlock withdrawn ETH to be claimable for ExoCapsule owner.
     * @param validatorContainer is the data structure included in `BeaconState` of `BeaconBlock` that contains beacon chain validator information,
=======
     * @notice When a beacon chain partial withdrawal to an ExoCapsule contract happens(the withdrawal time is less than
     * validator's withdrawable_epoch), this function could be called with `validatorContainer`, `withdrawalContainer`
     * and corresponding proofs to prove this partial withdrawal from beacon chain is done and unlock withdrawn ETH to
     * be claimable for ExoCapsule owner.
     * @param validatorContainer is the data structure included in `BeaconState` of `BeaconBlock` that contains beacon
     * chain validator information,
>>>>>>> 8c0aef04
     * refer to: https://github.com/ethereum/consensus-specs/blob/dev/specs/phase0/beacon-chain.md#validator
     * @param validatorProof is the merkle proof needed for verifying that `validatorContainer` is included in some
     * beacon block root.
     * @param withdrawalContainer is the data structure included in `ExecutionPayload` of `BeaconBlockBody` that
     * contains withdrawals from beacon chain to execution layer(partial/full), refer to:
     * https://github.com/ethereum/consensus-specs/blob/dev/specs/capella/beacon-chain.md#withdrawal
     * @param withdrawalProof is the merkle proof needed for verifying that `withdrawalContainer` is included in some
     * beacon block root.
     */
<<<<<<< HEAD

    /**
     * @notice When a beacon chain full withdrawal to this capsule contract happens(the withdrawal time is euqal to or greater than
     * validator's withdrawable_epoch), this function could be called with `validatorContainer`, `withdrawalContainer` and corresponding
     * proofs to prove this full withdrawal from beacon chain is done, send withdrawal request to Exocore network to be processed.
     * After Exocore network finishs dealing with withdrawal request and sending back the response, ExoCapsule would unlock corresponding ETH
     * in response to be cliamable for ExoCapsule owner.
     * @param validatorContainer is the data structure included in `BeaconState` of `BeaconBlock` that contains beacon chain validator information,
=======
    function processBeaconChainPartialWithdrawal(
        bytes32[] calldata validatorContainer,
        IExoCapsule.ValidatorContainerProof calldata validatorProof,
        bytes32[] calldata withdrawalContainer,
        IExoCapsule.WithdrawalContainerProof calldata withdrawalProof
    ) external payable;

    /**
     * @notice When a beacon chain full withdrawal to this capsule contract happens(the withdrawal time is euqal to or
     * greater than validator's withdrawable_epoch), this function could be called with `validatorContainer`,
     * `withdrawalContainer` and corresponding proofs to prove this full withdrawal from beacon chain is done, send
     * withdrawal request to Exocore network to be processed.
     * After Exocore network finishs dealing with withdrawal request and sending back the response, ExoCapsule would
     * unlock corresponding ETH in response to be claimable for ExoCapsule owner.
     * @param validatorContainer is the data structure included in `BeaconState` of `BeaconBlock` that contains beacon
     * chain validator information,
>>>>>>> 8c0aef04
     * refer to: https://github.com/ethereum/consensus-specs/blob/dev/specs/phase0/beacon-chain.md#validator
     * @param validatorProof is the merkle proof needed for verifying that `validatorContainer` is included in some
     * beacon block root.
     * @param withdrawalContainer is the data structure included in `ExecutionPayload` of `BeaconBlockBody` that
     * contains withdrawals from beacon chain to execution layer(partial/full), refer to:
     * https://github.com/ethereum/consensus-specs/blob/dev/specs/capella/beacon-chain.md#withdrawal
     * @param withdrawalProof is the merkle proof needed for verifying that `withdrawalContainer` is included in some
     * beacon block root.
     */
    function processBeaconChainWithdrawal(
        bytes32[] calldata validatorContainer,
        IExoCapsule.ValidatorContainerProof calldata validatorProof,
        bytes32[] calldata withdrawalContainer,
        IExoCapsule.WithdrawalContainerProof calldata withdrawalProof
    ) external payable;
<<<<<<< HEAD
=======

>>>>>>> 8c0aef04
}<|MERGE_RESOLUTION|>--- conflicted
+++ resolved
@@ -25,7 +25,6 @@
     function createExoCapsule() external returns (address capsule);
 
     /**
-<<<<<<< HEAD
      * @notice Before verifying deposit proof, validator containers can still set withdraw address to the ExoCapsule. In this case, we need to withdraw current balance, but only if restaking is not enabled yet
      */
     function withdrawBeforeRestaking() external;
@@ -34,13 +33,6 @@
      * @notice This is called to deposit ETH that is staked on Ethereum beacon chain to Exocore network to be restaked in future
      * @dev Before deposit, staker should have created the ExoCapsule that it owns and point the validator's withdrawal crendentials
      * to the ExoCapsule owned by staker. The effective balance of `validatorContainer` would be credited as deposited value by Exocore network.
-=======
-     * @notice This is called to deposit ETH that is staked on Ethereum beacon chain to Exocore network to be restaked
-     * in the future.
-     * @dev Before deposit, staker should have created the ExoCapsule that it owns and point the validator's withdrawal
-     * crendentials to the ExoCapsule owned by staker. The effective balance of `validatorContainer` would be credited
-     * as deposited value by Exocore network.
->>>>>>> 8c0aef04
      * @ param
      */
     function depositBeaconChainValidator(
@@ -49,19 +41,10 @@
     ) external payable;
 
     /**
-<<<<<<< HEAD
      * @notice When a beacon chain partial withdrawal to an ExoCapsule contract happens(the withdrawal time is less than validator's withdrawable_epoch),
      * this function could be called with `validatorContainer`, `withdrawalContainer` and corresponding proofs to prove this partial withdrawal
      * from beacon chain is done and unlock withdrawn ETH to be claimable for ExoCapsule owner.
      * @param validatorContainer is the data structure included in `BeaconState` of `BeaconBlock` that contains beacon chain validator information,
-=======
-     * @notice When a beacon chain partial withdrawal to an ExoCapsule contract happens(the withdrawal time is less than
-     * validator's withdrawable_epoch), this function could be called with `validatorContainer`, `withdrawalContainer`
-     * and corresponding proofs to prove this partial withdrawal from beacon chain is done and unlock withdrawn ETH to
-     * be claimable for ExoCapsule owner.
-     * @param validatorContainer is the data structure included in `BeaconState` of `BeaconBlock` that contains beacon
-     * chain validator information,
->>>>>>> 8c0aef04
      * refer to: https://github.com/ethereum/consensus-specs/blob/dev/specs/phase0/beacon-chain.md#validator
      * @param validatorProof is the merkle proof needed for verifying that `validatorContainer` is included in some
      * beacon block root.
@@ -71,7 +54,6 @@
      * @param withdrawalProof is the merkle proof needed for verifying that `withdrawalContainer` is included in some
      * beacon block root.
      */
-<<<<<<< HEAD
 
     /**
      * @notice When a beacon chain full withdrawal to this capsule contract happens(the withdrawal time is euqal to or greater than
@@ -80,24 +62,6 @@
      * After Exocore network finishs dealing with withdrawal request and sending back the response, ExoCapsule would unlock corresponding ETH
      * in response to be cliamable for ExoCapsule owner.
      * @param validatorContainer is the data structure included in `BeaconState` of `BeaconBlock` that contains beacon chain validator information,
-=======
-    function processBeaconChainPartialWithdrawal(
-        bytes32[] calldata validatorContainer,
-        IExoCapsule.ValidatorContainerProof calldata validatorProof,
-        bytes32[] calldata withdrawalContainer,
-        IExoCapsule.WithdrawalContainerProof calldata withdrawalProof
-    ) external payable;
-
-    /**
-     * @notice When a beacon chain full withdrawal to this capsule contract happens(the withdrawal time is euqal to or
-     * greater than validator's withdrawable_epoch), this function could be called with `validatorContainer`,
-     * `withdrawalContainer` and corresponding proofs to prove this full withdrawal from beacon chain is done, send
-     * withdrawal request to Exocore network to be processed.
-     * After Exocore network finishs dealing with withdrawal request and sending back the response, ExoCapsule would
-     * unlock corresponding ETH in response to be claimable for ExoCapsule owner.
-     * @param validatorContainer is the data structure included in `BeaconState` of `BeaconBlock` that contains beacon
-     * chain validator information,
->>>>>>> 8c0aef04
      * refer to: https://github.com/ethereum/consensus-specs/blob/dev/specs/phase0/beacon-chain.md#validator
      * @param validatorProof is the merkle proof needed for verifying that `validatorContainer` is included in some
      * beacon block root.
@@ -113,8 +77,4 @@
         bytes32[] calldata withdrawalContainer,
         IExoCapsule.WithdrawalContainerProof calldata withdrawalProof
     ) external payable;
-<<<<<<< HEAD
-=======
-
->>>>>>> 8c0aef04
 }