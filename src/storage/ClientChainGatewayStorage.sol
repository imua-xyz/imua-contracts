--- conflicted
+++ resolved
@@ -83,24 +83,11 @@
         uint32 exocoreChainId_,
         address beaconOracleAddress_,
         address vaultBeacon_,
-<<<<<<< HEAD
-        address exoCapsuleBeacon_
-    ) BootstrapStorage(exocoreChainId_, vaultBeacon_) {
-        require(
-            beaconOracleAddress_ != address(0),
-            "ClientChainGatewayStorage: beacon chain oracle address should not be empty"
-        );
-        require(
-            exoCapsuleBeacon_ != address(0),
-            "ClientChainGatewayStorage: the exoCapsuleBeacon address for beacon proxy should not be empty"
-        );
-=======
         address exoCapsuleBeacon_,
         address beaconProxyBytecode_
     ) BootstrapStorage(exocoreChainId_, vaultBeacon_, beaconProxyBytecode_) {
         require(beaconOracleAddress_ != address(0), "ClientChainGatewayStorage: beacon chain oracle address should not be empty");
         require(exoCapsuleBeacon_ != address(0), "ClientChainGatewayStorage: the exoCapsuleBeacon address for beacon proxy should not be empty");
->>>>>>> d46ca9f7
 
         beaconOracleAddress = beaconOracleAddress_;
         exoCapsuleBeacon = IBeacon(exoCapsuleBeacon_);
