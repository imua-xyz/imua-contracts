--- conflicted
+++ resolved
@@ -12,21 +12,6 @@
     /* -------------------------------------------------------------------------- */
     /*       state variables exclusively owned by ClientChainGateway              */
     /* -------------------------------------------------------------------------- */
-<<<<<<< HEAD
-
-    uint64 public outboundNonce;
-    mapping(address => IExoCapsule) public ownerToCapsule;
-    mapping(uint64 => bytes) _registeredRequests;
-    mapping(uint64 => Action) _registeredRequestActions;
-    mapping(Action => bytes4) _registeredResponseHooks;
-
-    // immutable state variables
-    address public immutable beaconOracleAddress;
-    IBeacon public immutable exoCapsuleBeacon;
-
-    // constant state variables
-    bytes constant EXO_ADDRESS_PREFIX = bytes("exo1");
-=======
 
     uint64 public outboundNonce;
     mapping(address => IExoCapsule) public ownerToCapsule;
@@ -39,37 +24,22 @@
     IBeacon public immutable exoCapsuleBeacon;
     
     // constant state variables
->>>>>>> faf09526
     uint128 constant DESTINATION_GAS_LIMIT = 500000;
     uint128 constant DESTINATION_MSG_VALUE = 0;
     uint256 constant GWEI_TO_WEI = 1e9;
     address constant VIRTUAL_STAKED_ETH_ADDRESS = 0xEeeeeEeeeEeEeeEeEeEeeEEEeeeeEeeeeeeeEEeE;
     IETHPOSDeposit constant ETH_POS = IETHPOSDeposit(0x00000000219ab540356cBB839Cbe05303d7705Fa);
-<<<<<<< HEAD
-
-=======
-    
->>>>>>> faf09526
     uint256[40] private __gap;
 
     /* -------------------------------------------------------------------------- */
     /*     ClientChainGateway Events(besides inherited from BootstrapStorage)     */
     /* -------------------------------------------------------------------------- */
-<<<<<<< HEAD
 
     /* ----------------- whitelist tokens and vaults management ----------------- */
     event WhitelistTokenAdded(address _token);
     event WhitelistTokenRemoved(address _token);
     event VaultCreated(address _underlyingToken, address _vault);
 
-=======
-
-    /* ----------------- whitelist tokens and vaults management ----------------- */
-    event WhitelistTokenAdded(address _token);
-    event WhitelistTokenRemoved(address _token);
-    event VaultCreated(address _underlyingToken, address _vault);
-
->>>>>>> faf09526
     /* ---------------------------- native restaking ---------------------------- */
     event CapsuleCreated(address owner, address capsule);
     event StakedWithCapsule(address staker, address capsule);
@@ -100,25 +70,13 @@
     }
 
     modifier isValidBech32Address(string calldata exocoreAddress) {
-<<<<<<< HEAD
-        require(
-            _isValidExocoreAddress(exocoreAddress),
-            "BaseRestakingController: invalid bech32 encoded Exocore address"
-        );
-=======
         require(isValidExocoreAddress(exocoreAddress), "BaseRestakingController: invalid bech32 encoded Exocore address");
->>>>>>> faf09526
         _;
     }
 
     constructor(
-<<<<<<< HEAD
-        uint32 exocoreChainId_,
-        address beaconOracleAddress_,
-=======
         uint32 exocoreChainId_, 
         address beaconOracleAddress_, 
->>>>>>> faf09526
         address vaultBeacon_,
         address exoCapsuleBeacon_,
         address beaconProxyBytecode_
@@ -130,23 +88,6 @@
         exoCapsuleBeacon = IBeacon(exoCapsuleBeacon_);
     }
 
-<<<<<<< HEAD
-    function _isValidExocoreAddress(string calldata operatorExocoreAddress) public pure returns (bool) {
-        bytes memory stringBytes = bytes(operatorExocoreAddress);
-        if (stringBytes.length != 42) {
-            return false;
-        }
-        for (uint i = 0; i < EXO_ADDRESS_PREFIX.length; i++) {
-            if (stringBytes[i] != EXO_ADDRESS_PREFIX[i]) {
-                return false;
-            }
-        }
-
-        return true;
-    }
-
-=======
->>>>>>> faf09526
     function _getCapsule(address owner) internal view returns (IExoCapsule) {
         IExoCapsule capsule = ownerToCapsule[owner];
         if (address(capsule) == address(0)) {
