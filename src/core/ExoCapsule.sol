--- conflicted
+++ resolved
@@ -10,11 +10,7 @@
 import {ExoCapsuleStorage} from "../storage/ExoCapsuleStorage.sol";
 
 import {IBeaconChainOracle} from "@beacon-oracle/contracts/src/IBeaconChainOracle.sol";
-<<<<<<< HEAD
 import {ReentrancyGuardUpgradeable} from "@openzeppelin-upgradeable/contracts/utils/ReentrancyGuardUpgradeable.sol";
-=======
-import {Initializable} from "@openzeppelin/contracts-upgradeable/proxy/utils/Initializable.sol";
->>>>>>> 060dc96e
 
 contract ExoCapsule is ReentrancyGuardUpgradeable, ExoCapsuleStorage, IExoCapsule {
 
@@ -182,15 +178,8 @@
     }
 
     function withdraw(uint256 amount, address payable recipient) external onlyGateway {
-<<<<<<< HEAD
-        require(
-            amount <= withdrawableBalance, "ExoCapsule: withdrawal amount is larger than staker's withdrawable balance"
-        );
-        require(recipient != address(0), "Zero Address");
-=======
         require(recipient != address(0), "ExoCapsule: recipient address cannot be zero or empty");
         require(amount > 0 && amount <= withdrawableBalance, "ExoCapsule: invalid withdrawal amount");
->>>>>>> 060dc96e
 
         withdrawableBalance -= amount;
         _sendETH(recipient, amount);
