pragma solidity ^0.8.19;

import {IExoCapsule} from "../interfaces/IExoCapsule.sol";

import {INativeRestakingController} from "../interfaces/INativeRestakingController.sol";
import {BeaconChainProofs} from "../libraries/BeaconChainProofs.sol";
import {ValidatorContainer} from "../libraries/ValidatorContainer.sol";
import {WithdrawalContainer} from "../libraries/WithdrawalContainer.sol";
import {ExoCapsuleStorage} from "../storage/ExoCapsuleStorage.sol";

import {IBeaconChainOracle} from "@beacon-oracle/contracts/src/IBeaconChainOracle.sol";
import {Initializable} from "@openzeppelin-upgradeable/contracts/proxy/utils/Initializable.sol";

contract ExoCapsule is Initializable, ExoCapsuleStorage, IExoCapsule {

    using BeaconChainProofs for bytes32;
    using ValidatorContainer for bytes32[];
    using WithdrawalContainer for bytes32[];

    event PrincipalBalanceUpdated(address, uint256);
    event WithdrawableBalanceUpdated(address, uint256);
    event WithdrawalSuccess(address, address, uint256);
    /// @notice Emitted when a partial withdrawal claim is successfully redeemed
    event PartialWithdrawalRedeemed(
        bytes32 pubkey, uint256 withdrawalTimestamp, address indexed recipient, uint64 partialWithdrawalAmountGwei
    );
    /// @notice Emitted when an ETH validator is prove to have fully withdrawn from the beacon chain
    event FullWithdrawalRedeemed(
        bytes32 pubkey, uint256 withdrawalTimestamp, address indexed recipient, uint64 withdrawalAmountGwei
    );
    /// @notice Emitted when capsuleOwner enables restaking
    event RestakingActivated(address indexed capsuleOwner);
    /// @notice Emitted when ETH is received via the `receive` fallback
    event NonBeaconChainETHReceived(uint256 amountReceived);
    /// @notice Emitted when ETH that was previously received via the `receive` fallback is withdrawn
    event NonBeaconChainETHWithdrawn(address indexed recipient, uint256 amountWithdrawn);

    error InvalidValidatorContainer(bytes32 pubkey);
    error InvalidWithdrawalContainer(uint64 validatorIndex);
    error InvalidHistoricalSummaries(uint64 validatorIndex);
    error DoubleDepositedValidator(bytes32 pubkey);
    error StaleValidatorContainer(bytes32 pubkey, uint256 timestamp);
    error WithdrawalAlreadyProven(bytes32 pubkey, uint256 timestamp);
    error UnregisteredValidator(bytes32 pubkey);
    error UnregisteredOrWithdrawnValidatorContainer(bytes32 pubkey);
    error FullyWithdrawnValidatorContainer(bytes32 pubkey);
    error UnmatchedValidatorAndWithdrawal(bytes32 pubkey);
    error NotPartialWithdrawal(bytes32 pubkey);
    error BeaconChainOracleNotUpdatedAtTime(address oracle, uint256 timestamp);
    error WithdrawalFailure(address withdrawer, address recipient, uint256 amount);
    error WithdrawalCredentialsNotMatch();
    error InactiveValidatorContainer(bytes32 pubkey);
    error InvalidGateway(address, address);

    modifier onlyGateway() {
        if (msg.sender != address(gateway)) {
            revert InvalidGateway(address(gateway), msg.sender);
        }
        _;
    }

    constructor() {
        _disableInitializers();
    }

    receive() external payable {
        nonBeaconChainETHBalance += msg.value;
        emit NonBeaconChainETHReceived(msg.value);
    }

    function initialize(address gateway_, address capsuleOwner_, address beaconOracle_) external initializer {
        require(gateway_ != address(0), "ExoCapsule: gateway address can not be empty");
        require(capsuleOwner_ != address(0), "ExoCapsule: capsule owner address can not be empty");
        require(beaconOracle_ != address(0), "ExoCapsule: beacon chain oracle address should not be empty");

        gateway = INativeRestakingController(gateway_);
        beaconOracle = IBeaconChainOracle(beaconOracle_);
        capsuleOwner = capsuleOwner_;

        hasRestaked = true;
        emit RestakingActivated(capsuleOwner);
    }

    function verifyDepositProof(bytes32[] calldata validatorContainer, ValidatorContainerProof calldata proof)
        external
        onlyGateway
    {
        bytes32 validatorPubkey = validatorContainer.getPubkey();
        bytes32 withdrawalCredentials = validatorContainer.getWithdrawalCredentials();
        Validator storage validator = _capsuleValidators[validatorPubkey];

        if (!validatorContainer.verifyValidatorContainerBasic()) {
            revert InvalidValidatorContainer(validatorPubkey);
        }

        if (validator.status != VALIDATOR_STATUS.UNREGISTERED) {
            revert DoubleDepositedValidator(validatorPubkey);
        }

        if (_isStaleProof(validator, proof.beaconBlockTimestamp)) {
            revert StaleValidatorContainer(validatorPubkey, proof.beaconBlockTimestamp);
        }

        if (!_isActivatedAtEpoch(validatorContainer, proof.beaconBlockTimestamp)) {
            revert InactiveValidatorContainer(validatorPubkey);
        }

        if (withdrawalCredentials != bytes32(capsuleWithdrawalCredentials())) {
            revert WithdrawalCredentialsNotMatch();
        }

        _verifyValidatorContainer(validatorContainer, proof);

        validator.status = VALIDATOR_STATUS.REGISTERED;
        validator.validatorIndex = proof.validatorIndex;
        validator.mostRecentBalanceUpdateTimestamp = proof.beaconBlockTimestamp;
        validator.restakedBalanceGwei = validatorContainer.getEffectiveBalance();

        _capsuleValidatorsByIndex[proof.validatorIndex] = validatorPubkey;
    }

    function verifyWithdrawalProof(
        bytes32[] calldata validatorContainer,
        ValidatorContainerProof calldata validatorProof,
        bytes32[] calldata withdrawalContainer,
        WithdrawalContainerProof calldata withdrawalProof
    ) external onlyGateway returns (bool partialWithdrawal, uint256 withdrawalAmount) {
        bytes32 validatorPubkey = validatorContainer.getPubkey();
        uint64 withdrawableEpoch = validatorContainer.getWithdrawableEpoch();
        Validator storage validator = _capsuleValidators[validatorPubkey];
        partialWithdrawal = _timestampToEpoch(validatorProof.beaconBlockTimestamp) < withdrawableEpoch;

        if (!validatorContainer.verifyValidatorContainerBasic()) {
            revert InvalidValidatorContainer(validatorPubkey);
        }

        if (validatorProof.beaconBlockTimestamp != withdrawalProof.beaconBlockTimestamp) {
            revert UnmatchedValidatorAndWithdrawal(validatorPubkey);
        }

        if (validator.status == VALIDATOR_STATUS.UNREGISTERED) {
            revert UnregisteredOrWithdrawnValidatorContainer(validatorPubkey);
        }

        if (provenWithdrawal[validatorPubkey][withdrawalProof.beaconBlockTimestamp]) {
            revert WithdrawalAlreadyProven(validatorPubkey, withdrawalProof.beaconBlockTimestamp);
        }

        provenWithdrawal[validatorPubkey][withdrawalProof.beaconBlockTimestamp] = true;

        _verifyValidatorContainer(validatorContainer, validatorProof);
        _verifyWithdrawalContainer(withdrawalContainer, withdrawalProof);

        uint64 withdrawalAmountGwei = withdrawalContainer.getAmount();

        if (partialWithdrawal) {
            // Immediately send ETH without sending request to Exocore side
            emit PartialWithdrawalRedeemed(
                validatorPubkey, withdrawalProof.beaconBlockTimestamp, capsuleOwner, withdrawalAmountGwei
            );
            _sendETH(capsuleOwner, withdrawalAmountGwei * GWEI_TO_WEI);
        } else {
            // Full withdrawal
            validator.status = VALIDATOR_STATUS.WITHDRAWN;
            validator.restakedBalanceGwei = 0;
            // If over MAX_RESTAKED_BALANCE_GWEI_PER_VALIDATOR = 32 * 1e9, then send remaining amount immediately
            emit FullWithdrawalRedeemed(
                validatorPubkey, withdrawalProof.beaconBlockTimestamp, capsuleOwner, withdrawalAmountGwei
            );
            if (withdrawalAmountGwei > MAX_RESTAKED_BALANCE_GWEI_PER_VALIDATOR) {
                withdrawalAmount = (withdrawalAmountGwei - MAX_RESTAKED_BALANCE_GWEI_PER_VALIDATOR) * GWEI_TO_WEI;
                _sendETH(capsuleOwner, withdrawalAmount);
            }
        }
    }

    function withdraw(uint256 amount, address payable recipient) external onlyGateway {
        require(
            amount <= withdrawableBalance, "ExoCapsule: withdrawal amount is larger than staker's withdrawable balance"
        );

        withdrawableBalance -= amount;
        _sendETH(recipient, amount);

        emit WithdrawalSuccess(capsuleOwner, recipient, amount);
    }

<<<<<<< HEAD
    /// @notice Called by the capsule owner to withdraw the nonBeaconChainETHBalance
    function withdrawNonBeaconChainETHBalance(address recipient, uint256 amountToWithdraw) external onlyGateway {
        require(
            amountToWithdraw <= nonBeaconChainETHBalance,
            "ExoCapsule.withdrawNonBeaconChainETHBalance: amountToWithdraw is greater than nonBeaconChainETHBalance"
        );
        nonBeaconChainETHBalance -= amountToWithdraw;
        _sendETH(recipient, amountToWithdraw);
        emit NonBeaconChainETHWithdrawn(recipient, amountToWithdraw);
    }

    function updatePrincipleBalance(uint256 lastlyUpdatedPrincipleBalance) external onlyGateway {
        principleBalance = lastlyUpdatedPrincipleBalance;
=======
    function updatePrincipalBalance(uint256 lastlyUpdatedPrincipalBalance) external onlyGateway {
        principalBalance = lastlyUpdatedPrincipalBalance;
>>>>>>> acf8d2f5

        emit PrincipalBalanceUpdated(capsuleOwner, lastlyUpdatedPrincipalBalance);
    }

    function updateWithdrawableBalance(uint256 unlockPrincipalAmount) external onlyGateway {
        withdrawableBalance += unlockPrincipalAmount;

        emit WithdrawableBalanceUpdated(capsuleOwner, unlockPrincipalAmount);
    }

    function capsuleWithdrawalCredentials() public view returns (bytes memory) {
        /**
         * The withdrawal_credentials field must be such that:
         * withdrawal_credentials[:1] == ETH1_ADDRESS_WITHDRAWAL_PREFIX
         * withdrawal_credentials[1:12] == b'\x00' * 11
         * withdrawal_credentials[12:] == eth1_withdrawal_address
         */
        return abi.encodePacked(bytes1(uint8(1)), bytes11(0), address(this));
    }

    function getBeaconBlockRoot(uint256 timestamp) public view returns (bytes32) {
        bytes32 root = beaconOracle.timestampToBlockRoot(timestamp);
        if (root == bytes32(0)) {
            revert BeaconChainOracleNotUpdatedAtTime(address(beaconOracle), timestamp);
        }

        return root;
    }

    function getRegisteredValidatorByPubkey(bytes32 pubkey) public view returns (Validator memory) {
        Validator memory validator = _capsuleValidators[pubkey];
        if (validator.status == VALIDATOR_STATUS.UNREGISTERED) {
            revert UnregisteredValidator(pubkey);
        }

        return validator;
    }

    function getRegisteredValidatorByIndex(uint256 index) public view returns (Validator memory) {
        Validator memory validator = _capsuleValidators[_capsuleValidatorsByIndex[index]];
        if (validator.status == VALIDATOR_STATUS.UNREGISTERED) {
            revert UnregisteredValidator(_capsuleValidatorsByIndex[index]);
        }

        return validator;
    }

    function _processWithdrawalBeforeRestaking(address _capsuleOwner) internal {
        mostRecentWithdrawalTimestamp = block.timestamp;
        nonBeaconChainETHBalance = 0;
        _sendETH(_capsuleOwner, address(this).balance);
    }

    function _sendETH(address recipient, uint256 amountWei) internal {
        (bool sent,) = recipient.call{value: amountWei}("");
        if (!sent) {
            revert WithdrawalFailure(capsuleOwner, recipient, amountWei);
        }
    }

    function _verifyValidatorContainer(bytes32[] calldata validatorContainer, ValidatorContainerProof calldata proof)
        internal
        view
    {
        bytes32 beaconBlockRoot = getBeaconBlockRoot(proof.beaconBlockTimestamp);
        bytes32 validatorContainerRoot = validatorContainer.merklelizeValidatorContainer();
        bool valid = validatorContainerRoot.isValidValidatorContainerRoot(
            proof.validatorContainerRootProof,
            proof.validatorIndex,
            beaconBlockRoot,
            proof.stateRoot,
            proof.stateRootProof
        );
        if (!valid) {
            revert InvalidValidatorContainer(validatorContainer.getPubkey());
        }
    }

    function _verifyWithdrawalContainer(bytes32[] calldata withdrawalContainer, WithdrawalContainerProof calldata proof)
        internal
        view
    {
        bytes32 withdrawalContainerRoot = withdrawalContainer.merklelizeWithdrawalContainer();
        bool valid = withdrawalContainerRoot.isValidWithdrawalContainerRoot(
            proof.withdrawalContainerRootProof,
            proof.withdrawalIndex,
            proof.blockRoot,
            proof.executionPayloadRoot,
            proof.executionPayloadRootProof,
            proof.beaconBlockTimestamp
        );
        if (!valid) {
            revert InvalidWithdrawalContainer(withdrawalContainer.getValidatorIndex());
        }
        // Verify historical summaries
        bool validHistoricalSummaries = proof.stateRoot.isValidHistoricalSummaryRoot(
            proof.historicalSummaryBlockRootProof, proof.historicalSummaryIndex, proof.blockRoot, proof.blockRootIndex
        );
        if (!validHistoricalSummaries) {
            revert InvalidHistoricalSummaries(withdrawalContainer.getValidatorIndex());
        }
    }

    function _isActivatedAtEpoch(bytes32[] calldata validatorContainer, uint256 atTimestamp)
        internal
        pure
        returns (bool)
    {
        uint64 atEpoch = _timestampToEpoch(atTimestamp);
        uint64 activationEpoch = validatorContainer.getActivationEpoch();
        uint64 exitEpoch = validatorContainer.getExitEpoch();

        return (atEpoch >= activationEpoch && atEpoch < exitEpoch);
    }

    function _isStaleProof(Validator storage validator, uint256 proofTimestamp) internal view returns (bool) {
        return proofTimestamp + VERIFY_BALANCE_UPDATE_WINDOW_SECONDS < block.timestamp
            || proofTimestamp <= validator.mostRecentBalanceUpdateTimestamp;
    }

    function _hasFullyWithdrawn(bytes32[] calldata validatorContainer) internal view returns (bool) {
        return validatorContainer.getWithdrawableEpoch() <= _timestampToEpoch(block.timestamp)
            && validatorContainer.getEffectiveBalance() == 0;
    }

    /**
     * @dev Converts a timestamp to a beacon chain epoch by calculating the number of
     * seconds since genesis, and dividing by seconds per epoch.
     * reference: https://github.com/ethereum/consensus-specs/blob/dev/specs/bellatrix/beacon-chain.md
     */
    function _timestampToEpoch(uint256 timestamp) internal pure returns (uint64) {
        require(
            timestamp >= BEACON_CHAIN_GENESIS_TIME, "timestamp should be greater than beacon chain genesis timestamp"
        );
        return uint64((timestamp - BEACON_CHAIN_GENESIS_TIME) / BeaconChainProofs.SECONDS_PER_EPOCH);
    }

}<|MERGE_RESOLUTION|>--- conflicted
+++ resolved
@@ -185,7 +185,6 @@
         emit WithdrawalSuccess(capsuleOwner, recipient, amount);
     }
 
-<<<<<<< HEAD
     /// @notice Called by the capsule owner to withdraw the nonBeaconChainETHBalance
     function withdrawNonBeaconChainETHBalance(address recipient, uint256 amountToWithdraw) external onlyGateway {
         require(
@@ -199,10 +198,6 @@
 
     function updatePrincipleBalance(uint256 lastlyUpdatedPrincipleBalance) external onlyGateway {
         principleBalance = lastlyUpdatedPrincipleBalance;
-=======
-    function updatePrincipalBalance(uint256 lastlyUpdatedPrincipalBalance) external onlyGateway {
-        principalBalance = lastlyUpdatedPrincipalBalance;
->>>>>>> acf8d2f5
 
         emit PrincipalBalanceUpdated(capsuleOwner, lastlyUpdatedPrincipalBalance);
     }
