--- conflicted
+++ resolved
@@ -83,7 +83,6 @@
         _processRequest(Action.REQUEST_DEPOSIT, actionArgs, encodedRequest);
     }
 
-<<<<<<< HEAD
     function processBeaconChainWithdrawal(
         bytes32[] calldata validatorContainer,
         IExoCapsule.ValidatorContainerProof calldata validatorProof,
@@ -103,20 +102,5 @@
             _processRequest(Action.REQUEST_WITHDRAW_PRINCIPAL_FROM_EXOCORE, actionArgs, encodedRequest);
         }
     }
-=======
-    function processBeaconChainPartialWithdrawal(
-        bytes32[] calldata validatorContainer,
-        IExoCapsule.ValidatorContainerProof calldata validatorProof,
-        bytes32[] calldata withdrawalContainer,
-        IExoCapsule.WithdrawalContainerProof calldata withdrawalProof
-    ) external payable whenNotPaused nonReentrant nativeRestakingEnabled {}
-
-    function processBeaconChainFullWithdrawal(
-        bytes32[] calldata validatorContainer,
-        IExoCapsule.ValidatorContainerProof calldata validatorProof,
-        bytes32[] calldata withdrawalContainer,
-        IExoCapsule.WithdrawalContainerProof calldata withdrawalProof
-    ) external payable whenNotPaused nonReentrant nativeRestakingEnabled {}
->>>>>>> 060dc96e
 
 }