--- conflicted
+++ resolved
@@ -525,21 +525,8 @@
         whenNotPaused
     {
         bytes memory payload = abi.encodePacked(act, actionArgs);
-<<<<<<< HEAD
+
         bytes memory options = _buildOptions(srcChainId, act);
-=======
-        bytes memory options = OptionsBuilder.newOptions();
-        if (srcChainId == SOLANA_DEVNET_CHAIN_ID || srcChainId == SOLANA_MAINNET_CHAIN_ID) {
-            if (act == Action.REQUEST_ADD_WHITELIST_TOKEN) {
-                options = options.addExecutorLzReceiveOption(DESTINATION_GAS_LIMIT, SOLANA_MSG_VALUE);
-            } else {
-                options = options.addExecutorLzReceiveOption(DESTINATION_GAS_LIMIT, DESTINATION_MSG_VALUE);
-            }
-        } else {
-            options = options.addExecutorLzReceiveOption(DESTINATION_GAS_LIMIT, DESTINATION_MSG_VALUE)
-                .addExecutorOrderedExecutionOption();
-        }
->>>>>>> 5c1bdb2c
 
         MessagingFee memory fee = _quote(srcChainId, payload, options, false);
 
@@ -551,25 +538,9 @@
 
     /// @inheritdoc IExocoreGateway
     function quote(uint32 srcChainId, bytes calldata _message) public view returns (uint256 nativeFee) {
-<<<<<<< HEAD
         Action act = Action(uint8(_message[0]));
+
         bytes memory options = _buildOptions(srcChainId, act);
-=======
-        bytes memory options = OptionsBuilder.newOptions();
-
-        if (srcChainId == SOLANA_DEVNET_CHAIN_ID || srcChainId == SOLANA_MAINNET_CHAIN_ID) {
-            Action act = Action(uint8(_message[0]));
-
-            if (act == Action.REQUEST_ADD_WHITELIST_TOKEN) {
-                options = options.addExecutorLzReceiveOption(DESTINATION_GAS_LIMIT, SOLANA_MSG_VALUE);
-            } else {
-                options = options.addExecutorLzReceiveOption(DESTINATION_GAS_LIMIT, DESTINATION_MSG_VALUE);
-            }
-        } else {
-            options = options.addExecutorLzReceiveOption(DESTINATION_GAS_LIMIT, DESTINATION_MSG_VALUE)
-                .addExecutorOrderedExecutionOption();
-        }
->>>>>>> 5c1bdb2c
 
         MessagingFee memory fee = _quote(srcChainId, _message, options, false);
         return fee.nativeFee;
@@ -584,7 +555,7 @@
 
         if (srcChainId == SOLANA_DEVNET_CHAIN_ID || srcChainId == SOLANA_MAINNET_CHAIN_ID) {
             if (act == Action.REQUEST_ADD_WHITELIST_TOKEN) {
-                options = options.addExecutorLzReceiveOption(DESTINATION_GAS_LIMIT, SOLANA_MSG_VALUE);
+                options = options.addExecutorLzReceiveOption(DESTINATION_GAS_LIMIT, SOLANA_WHITELIST_TOKEN_MSG_VALUE);
             } else {
                 options = options.addExecutorLzReceiveOption(DESTINATION_GAS_LIMIT, DESTINATION_MSG_VALUE);
             }
