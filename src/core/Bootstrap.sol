// SPDX-License-Identifier: MIT
pragma solidity ^0.8.19;

import {OwnableUpgradeable} from "@openzeppelin/contracts-upgradeable/access/OwnableUpgradeable.sol";
import {Initializable} from "@openzeppelin/contracts-upgradeable/proxy/utils/Initializable.sol";
import {PausableUpgradeable} from "@openzeppelin/contracts-upgradeable/security/PausableUpgradeable.sol";
import {ReentrancyGuardUpgradeable} from "@openzeppelin/contracts-upgradeable/security/ReentrancyGuardUpgradeable.sol";
import {ITransparentUpgradeableProxy} from "@openzeppelin/contracts/proxy/transparent/TransparentUpgradeableProxy.sol";
import {Create2} from "@openzeppelin/contracts/utils/Create2.sol";
// Do not use IERC20 because it does not expose the decimals() function.
import {ERC20} from "@openzeppelin/contracts/token/ERC20/ERC20.sol";

import {OAppCoreUpgradeable} from "../lzApp/OAppCoreUpgradeable.sol";

// This import is used for @inheritdoc but slither does not recognize it.
// slither-disable-next-line unused-import
import {IBaseRestakingController} from "../interfaces/IBaseRestakingController.sol";
import {ICustomProxyAdmin} from "../interfaces/ICustomProxyAdmin.sol";
import {ILSTRestakingController} from "../interfaces/ILSTRestakingController.sol";
import {INativeRestakingController} from "../interfaces/INativeRestakingController.sol";
import {IValidatorRegistry} from "../interfaces/IValidatorRegistry.sol";

import {IImuaCapsule} from "../interfaces/IImuaCapsule.sol";
import {ITokenWhitelister} from "../interfaces/ITokenWhitelister.sol";
import {IVault} from "../interfaces/IVault.sol";

import {BeaconChainProofs} from "../libraries/BeaconChainProofs.sol";
import {Errors} from "../libraries/Errors.sol";
import {ValidatorContainer} from "../libraries/ValidatorContainer.sol";

import {BootstrapStorage} from "../storage/BootstrapStorage.sol";
import {Action} from "../storage/GatewayStorage.sol";

import {BootstrapLzReceiver} from "./BootstrapLzReceiver.sol";

/// @title Bootstrap
/// @author imua-xyz
/// @notice This contract is used to Bootstrap Imuachain. It accepts validator registration, deposits and delegations.
contract Bootstrap is
    Initializable,
    PausableUpgradeable,
    OwnableUpgradeable,
    ReentrancyGuardUpgradeable,
    ITokenWhitelister,
    ILSTRestakingController,
    IValidatorRegistry,
    INativeRestakingController,
    BootstrapLzReceiver
{

    using ValidatorContainer for bytes32[];

    /// @notice Constructor for the Bootstrap contract.
    /// @param endpoint_ is the address of the layerzero endpoint on Imuachain
    /// @param config is the struct containing the values for immutable state variables
    constructor(address endpoint_, ImmutableConfig memory config)
        OAppCoreUpgradeable(endpoint_)
        BootstrapStorage(config)
    {
        _disableInitializers();
    }

    /// @notice Initializes the Bootstrap contract.
    /// @param owner The address of the contract owner.
    /// @param spawnTime_ The spawn time of Imuachain.
    /// @param offsetDuration_ The offset duration before the spawn time.
    /// @param whitelistTokens_ The list of whitelisted tokens.
    /// @param tvlLimits_ The list of TVL limits for the tokens, in the same order as the whitelist.
    /// @param customProxyAdmin_ The address of the custom proxy admin.
    function initialize(
        address owner,
        uint256 spawnTime_,
        uint256 offsetDuration_,
        address[] calldata whitelistTokens_,
        uint256[] calldata tvlLimits_,
        address customProxyAdmin_,
        address clientChainGatewayLogic_,
        bytes calldata clientChainInitializationData_
    ) external initializer {
        if (owner == address(0)) {
            revert Errors.ZeroAddress();
        }

        _validateSpawnTimeAndOffsetDuration(spawnTime_, offsetDuration_);
        spawnTime = spawnTime_;
        offsetDuration = offsetDuration_;

        if (customProxyAdmin_ == address(0)) {
            revert Errors.ZeroAddress();
        }

        _addWhitelistTokens(whitelistTokens_, tvlLimits_);

        _whiteListFunctionSelectors[Action.REQUEST_MARK_BOOTSTRAP] = this.markBootstrapped.selector;

        customProxyAdmin = customProxyAdmin_;
        bootstrapped = false;
        _setClientChainGatewayLogic(clientChainGatewayLogic_, clientChainInitializationData_);

        // msg.sender is not the proxy admin but the transparent proxy itself, and hence,
        // cannot be used here. we must require a separate owner. since Imuachain validator
        // set can not sign without the chain, the owner is likely to be an EOA or a
        // contract controlled by one.
        _transferOwnership(owner);
        __OAppCore_init_unchained(owner);
        __Pausable_init_unchained();
        __ReentrancyGuard_init_unchained();
    }

    /// @notice Checks if the contract is locked, meaning it has passed the offset duration
    /// before Imuachain's spawn time.
    /// @dev Returns true if the contract is locked, false otherwise.
    /// @return bool Returns `true` if the contract is locked, `false` otherwise.
    function isLocked() public view returns (bool) {
        return block.timestamp >= spawnTime - offsetDuration;
    }

    /// @dev Modifier to restrict operations based on the contract's defined timeline, that is,
    /// during the offset duration before Imuachain's spawn time.
    modifier beforeLocked() {
        if (isLocked()) {
            revert Errors.BootstrapBeforeLocked();
        }
        _;
    }

    /// @notice Pauses the contract.
    /// @dev Pausing is not gated by the beforeLocked modifier.
    function pause() external onlyOwner {
        _pause();
    }

    /// @notice Unpauses the contract.
    /// @dev Unpausing is not gated by the beforeLocked modifier.
    function unpause() external onlyOwner {
        _unpause();
    }

    /// @notice Allows the contract owner to modify the spawn time of Imuachain.
    /// @dev This function can only be called by the contract owner and must
    /// be called before the currently set lock time has started.
    /// @param spawnTime_ The new spawn time in seconds.
    function setSpawnTime(uint256 spawnTime_) external onlyOwner beforeLocked {
        _validateSpawnTimeAndOffsetDuration(spawnTime_, offsetDuration);
        // technically the spawn time can be moved backwards in time as well.
        spawnTime = spawnTime_;
        emit SpawnTimeUpdated(spawnTime);
    }

    /// @notice Allows the contract owner to modify the offset duration that determines
    /// the lock period before Imuachain's spawn time.
    /// @dev This function can only be called by the contract owner and must be called
    /// before the currently set lock time has started.
    /// @param offsetDuration_ The new offset duration in seconds.
    function setOffsetDuration(uint256 offsetDuration_) external onlyOwner beforeLocked {
        _validateSpawnTimeAndOffsetDuration(spawnTime, offsetDuration_);
        offsetDuration = offsetDuration_;
        emit OffsetDurationUpdated(offsetDuration);
    }

    /// @dev Validates the spawn time and offset duration.
    ///      The spawn time must be in the future and greater than the offset duration.
    ///      The difference of the two must be greater than the current time.
    /// @param spawnTime_ The spawn time of Imuachain to validate.
    /// @param offsetDuration_ The offset duration before the spawn time to validate.
    function _validateSpawnTimeAndOffsetDuration(uint256 spawnTime_, uint256 offsetDuration_) internal view {
        if (offsetDuration_ == 0) {
            revert Errors.ZeroValue();
        }
        // spawnTime_ == 0 is included in the below check, since the timestamp
        // is always greater than 0. the spawn time must not be equal to the
        // present time either, although, when marking as bootstrapped, we do
        // allow that case intentionally.
        if (block.timestamp > spawnTime_) {
            revert Errors.BootstrapSpawnTimeAlreadyPast();
        }
        // guard against underflow of lockTime calculation
        if (offsetDuration_ > spawnTime_) {
            revert Errors.BootstrapSpawnTimeLessThanDuration();
        }
        uint256 lockTime = spawnTime_ - offsetDuration_;
        if (block.timestamp >= lockTime) {
            revert Errors.BootstrapLockTimeAlreadyPast();
        }
    }

    /// @inheritdoc ITokenWhitelister
    function addWhitelistTokens(address[] calldata tokens, uint256[] calldata tvlLimits)
        external
        beforeLocked
        onlyOwner
        whenNotPaused
    {
        _addWhitelistTokens(tokens, tvlLimits);
    }

    /// @dev The internal function to add tokens to the whitelist.
    /// @param tokens The list of token addresses to be added to the whitelist.
    /// @param tvlLimits The list of TVL limits for the corresponding tokens.
    // Though `_deployVault` would make external call to newly created `Vault` contract and initialize it,
    // `Vault` contract belongs to Imuachain and we could make sure its implementation does not have dangerous behavior
    // like reentrancy.
    // slither-disable-next-line reentrancy-no-eth
    function _addWhitelistTokens(address[] calldata tokens, uint256[] calldata tvlLimits) internal {
        if (tokens.length != tvlLimits.length) {
            revert Errors.ArrayLengthMismatch();
        }
        for (uint256 i = 0; i < tokens.length; ++i) {
            address token = tokens[i];
            uint256 tvlLimit = tvlLimits[i];
            if (token == address(0)) {
                revert Errors.ZeroAddress();
            }
            if (isWhitelistedToken[token]) {
                revert Errors.BootstrapAlreadyWhitelisted(token);
            }
            whitelistTokens.push(token);
            isWhitelistedToken[token] = true;

            // tokens cannot be removed from the whitelist. hence, if the token is not in the
            // whitelist, it means that it is missing a vault. we do not need to check for a
            // pre-existing vault. however, we still do ensure that the vault is not deployed
            // for restaking natively staked ETH.
            if (token != VIRTUAL_NST_ADDRESS) {
                // setting a tvlLimit higher than the supply is permitted.
                // it allows for some margin for minting of the token, and lets us use
                // a value of type(uint256).max to indicate no limit.
                _deployVault(token, tvlLimit);
            }

            emit WhitelistTokenAdded(token);
        }
    }

    /// @inheritdoc ITokenWhitelister
    function getWhitelistedTokensCount() external view returns (uint256) {
        return _getWhitelistedTokensCount();
    }

    /// @inheritdoc ITokenWhitelister
    function updateTvlLimit(address token, uint256 tvlLimit) external beforeLocked onlyOwner whenNotPaused {
        if (!isWhitelistedToken[token]) {
            revert Errors.TokenNotWhitelisted(token);
        }
        if (token == VIRTUAL_NST_ADDRESS) {
            revert Errors.NoTvlLimitForNativeRestaking();
        }
        IVault vault = _getVault(token);
        vault.setTvlLimit(tvlLimit);
    }

    /// @inheritdoc IValidatorRegistry
    function registerValidator(
        string calldata validatorAddress,
        string calldata name,
        Commission memory commission,
        bytes32 consensusPublicKey
    ) external beforeLocked whenNotPaused isValidBech32Address(validatorAddress) {
        // ensure that there is only one validator per ethereum address
        if (bytes(ethToImAddress[msg.sender]).length > 0) {
            revert Errors.BootstrapValidatorAlreadyHasAddress(msg.sender);
        }
        // check if validator with the same Imuachain address already exists
        if (bytes(validators[validatorAddress].name).length > 0) {
            revert Errors.BootstrapValidatorAlreadyRegistered();
        }
        _validateConsensusKey(consensusPublicKey);
        // and that the name (meta info) is non-empty and unique.
        if (bytes(name).length == 0) {
            revert Errors.BootstrapValidatorNameLengthZero();
        }
        if (validatorNameInUse[name]) {
            revert Errors.BootstrapValidatorNameAlreadyUsed();
        }
        // check that the commission is valid.
        if (!isCommissionValid(commission)) {
            revert Errors.BootstrapInvalidCommission();
        }
        ethToImAddress[msg.sender] = validatorAddress;
        validators[validatorAddress] =
            IValidatorRegistry.Validator({name: name, commission: commission, consensusPublicKey: consensusPublicKey});
        registeredValidators.push(msg.sender);
        consensusPublicKeyInUse[consensusPublicKey] = true;
        validatorNameInUse[name] = true;
        emit ValidatorRegistered(msg.sender, validatorAddress, name, commission, consensusPublicKey);
    }

    /// @notice Checks if the provided commission is valid.
    /// @dev The commission's rates must be <= 1e18 (100%) and the rate must be <= maxRate and maxChangeRate.
    /// @param commission The commission to check.
    /// @return bool Returns `true` if the commission is valid, `false` otherwise.
    // forgefmt: disable-next-item
    function isCommissionValid(Commission memory commission) public pure returns (bool) {
        return commission.rate <= 1e18 && commission.maxRate <= 1e18 && commission.maxChangeRate <= 1e18
            && commission.rate <= commission.maxRate && commission.maxChangeRate <= commission.maxRate;
    }

    /// @inheritdoc IValidatorRegistry
    function replaceKey(bytes32 newKey) external beforeLocked whenNotPaused {
        if (bytes(ethToImAddress[msg.sender]).length == 0) {
            revert Errors.BootstrapValidatorNotExist();
        }
        _validateConsensusKey(newKey);
        bytes32 oldKey = validators[ethToImAddress[msg.sender]].consensusPublicKey;
        consensusPublicKeyInUse[oldKey] = false;
        consensusPublicKeyInUse[newKey] = true;
        validators[ethToImAddress[msg.sender]].consensusPublicKey = newKey;
        emit ValidatorKeyReplaced(ethToImAddress[msg.sender], newKey);
    }

    /// @inheritdoc IValidatorRegistry
    function updateRate(uint256 newRate) external beforeLocked whenNotPaused {
        string memory validatorAddress = ethToImAddress[msg.sender];
        if (bytes(validatorAddress).length == 0) {
            revert Errors.BootstrapValidatorNotExist();
        }
        // across the lifetime of this contract before network bootstrap,
        // allow the editing of commission only once.
        if (commissionEdited[validatorAddress]) {
            revert Errors.BootstrapComissionAlreadyEdited();
        }
        Commission memory commission = validators[validatorAddress].commission;
        uint256 rate = commission.rate;
        uint256 maxRate = commission.maxRate;
        uint256 maxChangeRate = commission.maxChangeRate;
        // newRate <= maxRate <= 1e18
        if (newRate > maxRate) {
            revert Errors.BootstrapRateExceedsMaxRate();
        }
        // to prevent validators from blindsiding users by first registering at low rate and
        // subsequently increasing it, we should also check that the change is within the
        // allowed rate change.
        if (newRate > rate + maxChangeRate) {
            revert Errors.BootstrapRateChangeExceedsMaxChangeRate();
        }
        validators[validatorAddress].commission.rate = newRate;
        commissionEdited[validatorAddress] = true;
        emit ValidatorCommissionUpdated(validatorAddress, newRate);
    }

    /// @notice Validates a consensus key.
    /// @dev The validation checks include non-empty key and uniqueness.
    /// @param key The consensus key to validate.
    function _validateConsensusKey(bytes32 key) internal view {
        // check that the consensus key is not empty.
        if (key == bytes32(0)) {
            revert Errors.ZeroValue();
        }
        // check that the consensus key is unique.
        if (consensusPublicKeyInUse[key]) {
            revert Errors.BootstrapConsensusPubkeyAlreadyUsed(key);
        }
    }

    /// @inheritdoc ILSTRestakingController
    function deposit(address token, uint256 amount)
        external
        payable
        override
        beforeLocked
        whenNotPaused
        isTokenWhitelisted(token)
        isValidAmount(amount)
        nonReentrant // interacts with Vault

    {
        if (msg.value > 0) {
            revert Errors.NonZeroValue();
        }
        _deposit(msg.sender, token, amount);
    }

    /// @dev Internal version of deposit.
    /// @param depositor The address of the depositor.
    /// @param token The address of the token.
    /// @param amount The amount of the @param token to deposit.
    function _deposit(address depositor, address token, uint256 amount) internal {
        IVault vault = _getVault(token);
        vault.deposit(depositor, amount);

        if (!isDepositor[depositor]) {
            isDepositor[depositor] = true;
            depositors.push(depositor);
        }

        // staker_asset.go duplicate here. the duplication is required (and not simply inferred
        // from vault) because the vault is not altered by the gateway in response to
        // delegations or undelegations. hence, this is not something we can do either.
        totalDepositAmounts[depositor][token] += amount;
        withdrawableAmounts[depositor][token] += amount;
        depositsByToken[token] += amount;

        emit DepositResult(true, token, depositor, amount);
    }

    /// @inheritdoc ILSTRestakingController
    function claimPrincipalFromImuachain(address token, uint256 amount)
        external
        payable
        override
        beforeLocked
        whenNotPaused
        isTokenWhitelisted(token)
        isValidAmount(amount)
        nonReentrant // interacts with Vault

    {
        if (msg.value > 0) {
            revert Errors.NonZeroValue();
        }
        _claim(msg.sender, token, amount);
    }

    /// @dev Internal version of claim.
    /// @param user The address of the withdrawer.
    /// @param token The address of the token.
    /// @param amount The amount of the @param token to withdraw.
    function _claim(address user, address token, uint256 amount) internal {
        IVault vault = _getVault(token);

        uint256 deposited = totalDepositAmounts[user][token];
        if (deposited < amount) {
            revert Errors.BootstrapInsufficientDepositedBalance();
        }
        uint256 withdrawable = withdrawableAmounts[user][token];
        if (withdrawable < amount) {
            revert Errors.BootstrapInsufficientWithdrawableBalance();
        }

        // when the withdraw precompile is called, it does these things.
        totalDepositAmounts[user][token] -= amount;
        withdrawableAmounts[user][token] -= amount;
        depositsByToken[token] -= amount;

        // afterReceiveWithdrawPrincipalResponse
        vault.unlockPrincipal(user, amount);

        emit ClaimPrincipalResult(true, token, user, amount);
    }

    /// @inheritdoc IBaseRestakingController
    /// @dev This is not yet supported.
    function submitReward(address, address, uint256) external payable beforeLocked whenNotPaused {
        revert Errors.NotYetSupported();
    }

    /// @inheritdoc IBaseRestakingController
    /// @dev This is not yet supported.
    function claimRewardFromImuachain(address, uint256) external payable beforeLocked whenNotPaused {
        revert Errors.NotYetSupported();
    }

    /// @inheritdoc IBaseRestakingController
    /// @dev This is not yet supported.
    function withdrawReward(address, address, uint256) external view beforeLocked whenNotPaused {
        revert Errors.NotYetSupported();
    }

    /// @inheritdoc IBaseRestakingController
    function withdrawPrincipal(address token, uint256 amount, address recipient)
        external
        override
        beforeLocked
        whenNotPaused
        isTokenWhitelisted(token)
        isValidAmount(amount)
        nonReentrant // because it interacts with vault

    {
        if (recipient == address(0)) {
            revert Errors.ZeroAddress();
        }
        // getting a vault for native restaked token will fail so no need to check that.
        // if native restaking is supported in Bootstrap someday, that will change.
        IVault vault = _getVault(token);
        vault.withdraw(msg.sender, recipient, amount);
    }

    /// @inheritdoc IBaseRestakingController
    function delegateTo(string calldata validator, address token, uint256 amount)
        external
        payable
        beforeLocked
        whenNotPaused
        isTokenWhitelisted(token)
        isValidAmount(amount)
        isValidBech32Address(validator)
        // does not need a reentrancy guard

    {
        if (msg.value > 0) {
            revert Errors.NonZeroValue();
        }
        _delegateTo(msg.sender, validator, token, amount);
    }

    /// @dev The internal version of `delegateTo`.
    /// @param user The address of the delegator.
    /// @param validator The address of the validator.
    /// @param token The address of the token.
    /// @param amount The amount of the @param token to delegate.
    function _delegateTo(address user, string calldata validator, address token, uint256 amount) internal {
        if (msg.value > 0) {
            revert Errors.BootstrapNoEtherForDelegation();
        }
        // check that validator is registered
        if (bytes(validators[validator].name).length == 0) {
            revert Errors.BootstrapValidatorNotExist();
        }
        // validator can't be frozen and amount can't be negative
        // asset validity has been checked.
        // now check amounts.
        uint256 withdrawable = withdrawableAmounts[user][token];
        if (withdrawable < amount) {
            revert Errors.BootstrapInsufficientWithdrawableBalance();
        }

        if (delegations[user][validator][token] == 0) {
            // if this amount later becomes 0, it is ok. we don't worry about removing it.
            stakerToTokenToValidators[user][token].push(validator);
        }
        delegations[user][validator][token] += amount;
        delegationsByValidator[validator][token] += amount;
        withdrawableAmounts[user][token] -= amount;

        emit DelegateResult(true, user, validator, token, amount);
    }

    /// @inheritdoc IBaseRestakingController
    function undelegateFrom(string calldata validator, address token, uint256 amount, bool instantUnbond)
        external
        payable
        beforeLocked
        whenNotPaused
        isTokenWhitelisted(token)
        isValidAmount(amount)
        isValidBech32Address(validator)
        // does not need a reentrancy guard

    {
        if (msg.value > 0) {
            revert Errors.NonZeroValue();
        }
        if (!instantUnbond) {
            // all unbondings on bootstrap are instant unbondings
            revert Errors.NotYetSupported();
        }
        _undelegateFrom(msg.sender, validator, token, amount);
    }

    /// @dev The internal version of `undelegateFrom`.
    /// @param user The address of the delegator.
    /// @param validator The address of the validator.
    /// @param token The address of the token.
    /// @param amount The amount of the @param token to undelegate.
    function _undelegateFrom(address user, string calldata validator, address token, uint256 amount) internal {
        if (msg.value > 0) {
            revert Errors.BootstrapNoEtherForDelegation();
        }
        // check that validator is registered
        if (bytes(validators[validator].name).length == 0) {
            revert Errors.BootstrapValidatorNotExist();
        }
        // validator can't be frozen and amount can't be negative
        // asset validity has been checked.
        // now check amounts.
        uint256 delegated = delegations[user][validator][token];
        if (delegated < amount) {
            revert Errors.BootstrapInsufficientDelegatedBalance();
        }
        // the undelegation is released immediately since it is not at stake yet.
        delegations[user][validator][token] -= amount;
        delegationsByValidator[validator][token] -= amount;
        withdrawableAmounts[user][token] += amount;

        emit UndelegateResult(true, user, validator, token, amount);
    }

    /// @inheritdoc ILSTRestakingController
    // Though `_deposit` would make external call to `Vault` and some state variables would be written in the following
    // `_delegateTo`,
    // `Vault` contract belongs to Imuachain and we could make sure it's implementation does not have dangerous behavior
    // like reentrancy.
    // slither-disable-next-line reentrancy-no-eth
    function depositThenDelegateTo(address token, uint256 amount, string calldata validator)
        external
        payable
        override
        beforeLocked
        whenNotPaused
        isTokenWhitelisted(token)
        isValidAmount(amount)
        isValidBech32Address(validator)
        nonReentrant // because it interacts with vault in deposit

    {
        if (msg.value > 0) {
            revert Errors.NonZeroValue();
        }
        _deposit(msg.sender, token, amount);
        _delegateTo(msg.sender, validator, token, amount);
    }

    /// @notice Marks the contract as bootstrapped.
    /// @dev A contract can be marked as bootstrapped only when the current time is more than
    /// Imuachain's spawn time, since such a call must originate from Imuachain. To mark
    /// a contract as bootstrapped, the address of the client chain gateway logic contract and its
    /// initialization data must be set. The contract must not have been bootstrapped before.
    /// Once it is marked bootstrapped, the implementation of the contract is upgraded to the
    /// client chain gateway logic contract.
    /// @dev This call can never fail, since such failures are not handled by ImuachainGateway.
    function markBootstrapped() public onlyCalledFromThis whenNotPaused {
        // whenNotPaused is applied so that the upgrade does not proceed without unpausing it.
        // LZ checks made so far include:
        // lzReceive called by endpoint
        // correct address on remote (peer match)
        // chainId match
        // nonce match, which requires that inbound nonce is uint64(1).
        if (block.timestamp < spawnTime) {
            // technically never possible unless the block producer does some time-based shenanigans.
            emit BootstrapNotTimeYet();
            return;
        }
        // bootstrapped = true is only actioned by the clientchaingateway after upgrade
        // so no need to check for that here but better to be safe.
        if (bootstrapped) {
            emit BootstrappedAlready();
            return;
        }
<<<<<<< HEAD
        try ICustomProxyAdmin(customProxyAdmin).upgradeSelfToAndCall(
            clientChainGatewayLogic, clientChainInitializationData
        ) {
=======
        try ICustomProxyAdmin(customProxyAdmin)
            .changeImplementation(
                // address(this) is storage address and not logic address. so it is a proxy.
                ITransparentUpgradeableProxy(address(this)),
                clientChainGatewayLogic,
                clientChainInitializationData
            ) {
>>>>>>> 1bd3bf3e
            emit Bootstrapped();
        } catch {
            // to allow retries, never fail
            emit BootstrapUpgradeFailed();
        }
    }

    /// @notice Sets a new client chain gateway logic and its initialization data.
    /// @dev Allows the contract owner to update the address and initialization data for the
    /// client chain gateway logic. The change can only occur prior to bootstrapping.
    /// @param _clientChainGatewayLogic The address of the new client chain gateway logic
    /// contract.
    /// @param _clientChainInitializationData The initialization data to be used when setting up
    /// the new logic contract.
    function setClientChainGatewayLogic(
        address _clientChainGatewayLogic,
        bytes calldata _clientChainInitializationData
    ) public onlyOwner {
        _setClientChainGatewayLogic(_clientChainGatewayLogic, _clientChainInitializationData);
    }

    /// @dev Internal version of `setClientChainGatewayLogic`.
    /// @param _clientChainGatewayLogic The address of the new client chain gateway logic
    /// contract.
    /// @param _clientChainInitializationData The initialization data to be used when setting up
    /// the new logic contract.
    function _setClientChainGatewayLogic(
        address _clientChainGatewayLogic,
        bytes calldata _clientChainInitializationData
    ) internal {
        if (_clientChainGatewayLogic == address(0)) {
            revert Errors.ZeroAddress();
        }
        // selector is 4 bytes long
        if (_clientChainInitializationData.length < 4) {
            revert Errors.BootstrapClientChainDataMalformed();
        }
        clientChainGatewayLogic = _clientChainGatewayLogic;
        clientChainInitializationData = _clientChainInitializationData;
        emit ClientChainGatewayLogicUpdated(_clientChainGatewayLogic, _clientChainInitializationData);
    }

    /// @dev Gets the count of registered validators.
    /// @return The number of registered validators.
    /// @notice This function returns the total number of registered validators in the contract.
    function getValidatorsCount() external view returns (uint256) {
        return registeredValidators.length;
    }

    /// @dev Gets the count of depositors.
    /// @return The number of depositors.
    /// @notice This function returns the total number of depositors in the contract.
    function getDepositorsCount() external view returns (uint256) {
        return depositors.length;
    }

    /// @notice Retrieves information for a supported token by its index in the storage array.
    /// @dev Returns comprehensive details about a token, including its ERC20 attributes and deposit amount.
    /// This function only exists in the Bootstrap contract and not in the ClientChainGateway, which
    /// does not track the deposits of whitelisted tokens.
    /// @param index The index of the token in the `supportedTokens` array.
    /// @return A `TokenInfo` struct containing the token's name, symbol, address, decimals, total supply, and deposit
    /// amount.
    function getWhitelistedTokenAtIndex(uint256 index) public view returns (TokenInfo memory) {
        if (index >= whitelistTokens.length) {
            revert Errors.IndexOutOfBounds();
        }
        address tokenAddress = whitelistTokens[index];
        if (tokenAddress == VIRTUAL_NST_ADDRESS) {
            return TokenInfo({
                name: "Native Staked ETH",
                symbol: "ETH",
                tokenAddress: tokenAddress,
                decimals: 18,
                depositAmount: depositsByToken[tokenAddress]
            });
        }
        ERC20 token = ERC20(tokenAddress);
        return TokenInfo({
            name: token.name(),
            symbol: token.symbol(),
            tokenAddress: tokenAddress,
            decimals: token.decimals(),
            depositAmount: depositsByToken[tokenAddress]
        });
    }

    /* -------------------------------------------------------------------------- */
    /*                     Ethereum Native Restaking Functions                    */
    /* -------------------------------------------------------------------------- */

    /// @notice Stakes 32 ETH on behalf of the validators in the Ethereum beacon chain, and
    /// points the withdrawal credentials to the capsule contract, creating it if necessary.
    /// @param pubkey The validator's BLS12-381 public key.
    /// @param signature Value signed by the @param pubkey.
    /// @param depositDataRoot The SHA-256 hash of the SSZ-encoded DepositData object.
    function stake(bytes calldata pubkey, bytes calldata signature, bytes32 depositDataRoot)
        external
        payable
        whenNotPaused
        nonReentrant
        nativeRestakingEnabled
    {
        IImuaCapsule capsule = ownerToCapsule[msg.sender];
        if (address(capsule) == address(0)) {
            capsule = IImuaCapsule(createImuaCapsule());
        }

        if (capsule.isPectraMode()) {
            if (
                msg.value < AFTER_PECTRA_MIN_ACTIVATION_BALANCE_ETH_PER_VALIDATOR
                    || msg.value > AFTER_PECTRA_MAX_EFFECTIVE_BALANCE_ETH_PER_VALIDATOR
            ) {
                revert Errors.NativeRestakingControllerInvalidStakeValue();
            }
        } else {
            if (msg.value != AFTER_PECTRA_MIN_ACTIVATION_BALANCE_ETH_PER_VALIDATOR) {
                revert Errors.NativeRestakingControllerInvalidStakeValue();
            }
        }

        // per the spec, the deposit value must be a multiple of 1 gwei.
        if (msg.value % 1 gwei != 0) {
            revert Errors.NativeRestakingControllerInvalidStakeValue();
        }

        ETH_POS.deposit{value: msg.value}(pubkey, capsule.capsuleWithdrawalCredentials(), signature, depositDataRoot);
        emit StakedWithCapsule(msg.sender, address(capsule), msg.value);
    }

    /// @notice Creates a new ImuaCapsule contract for the message sender.
    /// @notice The message sender must be payable
    /// @return The address of the newly created ImuaCapsule contract.
    // The bytecode returned by `BEACON_PROXY_BYTECODE` and `IMUA_CAPSULE_BEACON` address are actually fixed size of
    // byte
    // array, so it would not cause collision for encodePacked
    // slither-disable-next-line encode-packed-collision
    function createImuaCapsule() public whenNotPaused nativeRestakingEnabled returns (address) {
        if (address(ownerToCapsule[msg.sender]) != address(0)) {
            revert Errors.NativeRestakingControllerCapsuleAlreadyCreated();
        }
        IImuaCapsule capsule = IImuaCapsule(
            Create2.deploy(
                0,
                bytes32(uint256(uint160(msg.sender))),
                // set the beacon address for beacon proxy
                abi.encodePacked(BEACON_PROXY_BYTECODE.getBytecode(), abi.encode(address(IMUA_CAPSULE_BEACON), ""))
            )
        );

        // we follow check-effects-interactions pattern to write state before external call
        ownerToCapsule[msg.sender] = capsule;
        capsule.initialize(address(this), payable(msg.sender), BEACON_ORACLE_ADDRESS);

        emit CapsuleCreated(msg.sender, address(capsule));

        return address(capsule);
    }

    /**
     * @notice Verifies a deposit proof from the beacon chain and account for native stake for msg.sender.
     * @param validatorContainer The validator container which made the deposit.
     * @param proof The proof of the validator container.
     */
    function verifyAndDepositNativeStake(
        bytes32[] calldata validatorContainer,
        BeaconChainProofs.ValidatorContainerProof calldata proof
    ) external payable whenNotPaused nonReentrant nativeRestakingEnabled {
        if (msg.value > 0) {
            revert Errors.NonZeroValue();
        }

        IImuaCapsule capsule = _getCapsule(msg.sender);
        uint256 depositValue = capsule.verifyDepositProof(validatorContainer, proof);

        if (!isDepositor[msg.sender]) {
            isDepositor[msg.sender] = true;
            depositors.push(msg.sender);
        }

        // staker_asset.go duplicate here. the duplication is required (and not simply inferred
        // from vault) because the vault is not altered by the gateway in response to
        // delegations or undelegations. hence, this is not something we can do either.
        totalDepositAmounts[msg.sender][VIRTUAL_NST_ADDRESS] += depositValue;
        withdrawableAmounts[msg.sender][VIRTUAL_NST_ADDRESS] += depositValue;
        depositsByToken[VIRTUAL_NST_ADDRESS] += depositValue;
        stakerToPubkeyIDs[msg.sender].push(bytes32(proof.validatorIndex));

        emit DepositResult(true, VIRTUAL_NST_ADDRESS, msg.sender, depositValue);
    }

    function claimNSTFromImuachain(uint256) external payable whenNotPaused nativeRestakingEnabled {
        revert Errors.NotYetSupported();
    }

    /// @notice Returns the number of pubkeys (across all validators) deposited
    /// by a staker. The deposit must include deposit + verification for inclusion
    /// into the beacon chain.
    /// @param stakerAddress the address of the staker.
    /// @return uint256 The number of pubkeys deposited by the staker.
    function getPubkeysCount(address stakerAddress) external view returns (uint256) {
        return stakerToPubkeyIDs[stakerAddress].length;
    }

    /// @notice Returns the number of validators to whom a staker has delegated a token.
    /// @param stakerAddress The address of the staker.
    /// @param token The address of the token.
    /// @return uint256 The number of validators to whom the staker has delegated the token.
    function getValidatorsCountForStakerToken(address stakerAddress, address token) external view returns (uint256) {
        return stakerToTokenToValidators[stakerAddress][token].length;
    }

    /// @notice Request partial withdrawal from a validator via beacon chain (not supported in Bootstrap)
    function requestBeaconPartialWithdrawal(bytes calldata, uint64)
        external
        payable
        override
        whenNotPaused
        nativeRestakingEnabled
    {
        revert Errors.NotYetSupported();
    }

    /// @notice Request full withdrawal from a validator via beacon chain (not supported in Bootstrap)
    function requestBeaconFullWithdrawal(bytes calldata)
        external
        payable
        override
        whenNotPaused
        nativeRestakingEnabled
    {
        revert Errors.NotYetSupported();
    }

}<|MERGE_RESOLUTION|>--- conflicted
+++ resolved
@@ -627,19 +627,9 @@
             emit BootstrappedAlready();
             return;
         }
-<<<<<<< HEAD
         try ICustomProxyAdmin(customProxyAdmin).upgradeSelfToAndCall(
             clientChainGatewayLogic, clientChainInitializationData
         ) {
-=======
-        try ICustomProxyAdmin(customProxyAdmin)
-            .changeImplementation(
-                // address(this) is storage address and not logic address. so it is a proxy.
-                ITransparentUpgradeableProxy(address(this)),
-                clientChainGatewayLogic,
-                clientChainInitializationData
-            ) {
->>>>>>> 1bd3bf3e
             emit Bootstrapped();
         } catch {
             // to allow retries, never fail
