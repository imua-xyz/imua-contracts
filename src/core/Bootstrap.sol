// SPDX-License-Identifier: MIT
pragma solidity ^0.8.19;

import {OwnableUpgradeable} from "@openzeppelin/contracts-upgradeable/access/OwnableUpgradeable.sol";
import {Initializable} from "@openzeppelin/contracts-upgradeable/proxy/utils/Initializable.sol";
import {PausableUpgradeable} from "@openzeppelin/contracts-upgradeable/security/PausableUpgradeable.sol";
import {ReentrancyGuardUpgradeable} from "@openzeppelin/contracts-upgradeable/security/ReentrancyGuardUpgradeable.sol";
import {ITransparentUpgradeableProxy} from "@openzeppelin/contracts/proxy/transparent/TransparentUpgradeableProxy.sol";
// Do not use IERC20 because it does not expose the decimals() function.
import {ERC20} from "@openzeppelin/contracts/token/ERC20/ERC20.sol";

import {OAppCoreUpgradeable} from "../lzApp/OAppCoreUpgradeable.sol";

// This import is used for @inheritdoc but slither does not recognize it.
// slither-disable-next-line unused-import
import {IBaseRestakingController} from "../interfaces/IBaseRestakingController.sol";
import {ICustomProxyAdmin} from "../interfaces/ICustomProxyAdmin.sol";
import {ILSTRestakingController} from "../interfaces/ILSTRestakingController.sol";
import {IValidatorRegistry} from "../interfaces/IValidatorRegistry.sol";

import {ITokenWhitelister} from "../interfaces/ITokenWhitelister.sol";
import {IVault} from "../interfaces/IVault.sol";

import {Errors} from "../libraries/Errors.sol";
import {BootstrapStorage} from "../storage/BootstrapStorage.sol";
import {BootstrapLzReceiver} from "./BootstrapLzReceiver.sol";

/// @title Bootstrap
/// @author ExocoreNetwork
/// @notice This contract is used to Bootstrap the Exocore network. It accepts validator registration, deposits and
/// delegations.
contract Bootstrap is
    Initializable,
    PausableUpgradeable,
    OwnableUpgradeable,
    ReentrancyGuardUpgradeable,
    ITokenWhitelister,
    ILSTRestakingController,
    IValidatorRegistry,
    BootstrapLzReceiver
{

    /// @notice Constructor for the Bootstrap contract.
    /// @param endpoint_ The address of the LayerZero endpoint contract.
    /// @param exocoreChainId_ The chain ID of the Exocore chain.
    /// @param vaultBeacon_ The address of the beacon contract for the vault.
    /// @param beaconProxyBytecode_ The address of the beacon proxy bytecode contract.
    constructor(address endpoint_, uint32 exocoreChainId_, address vaultBeacon_, address beaconProxyBytecode_)
        OAppCoreUpgradeable(endpoint_)
        BootstrapStorage(exocoreChainId_, vaultBeacon_, beaconProxyBytecode_)
    {
        _disableInitializers();
    }

    /// @notice Initializes the Bootstrap contract.
    /// @param owner The address of the contract owner.
    /// @param spawnTime_ The spawn time of the Exocore chain.
    /// @param offsetDuration_ The offset duration before the spawn time.
    /// @param whitelistTokens_ The list of whitelisted tokens.
    /// @param customProxyAdmin_ The address of the custom proxy admin.
    function initialize(
        address owner,
        uint256 spawnTime_,
        uint256 offsetDuration_,
        address[] calldata whitelistTokens_,
        address customProxyAdmin_
    ) external initializer {
        if (owner == address(0)) {
            revert Errors.ZeroAddress();
        }

        _validateSpawnTimeAndOffsetDuration(spawnTime_, offsetDuration_);
        spawnTime = spawnTime_;
        offsetDuration = offsetDuration_;

        if (customProxyAdmin_ == address(0)) {
            revert Errors.ZeroAddress();
        }

        _addWhitelistTokens(whitelistTokens_);

        _whiteListFunctionSelectors[Action.REQUEST_MARK_BOOTSTRAP] = this.markBootstrapped.selector;

        customProxyAdmin = customProxyAdmin_;
        bootstrapped = false;

        // msg.sender is not the proxy admin but the transparent proxy itself, and hence,
        // cannot be used here. we must require a separate owner. since the Exocore validator
        // set can not sign without the chain, the owner is likely to be an EOA or a
        // contract controlled by one.
        _transferOwnership(owner);
        __OAppCore_init_unchained(owner);
        __Pausable_init_unchained();
        __ReentrancyGuard_init_unchained();
    }

    /// @notice Checks if the contract is locked, meaning it has passed the offset duration
    /// before the Exocore spawn time.
    /// @dev Returns true if the contract is locked, false otherwise.
    /// @return bool Returns `true` if the contract is locked, `false` otherwise.
    function isLocked() public view returns (bool) {
        return block.timestamp >= spawnTime - offsetDuration;
    }

    /// @dev Modifier to restrict operations based on the contract's defined timeline, that is,
    /// during the offset duration before the Exocore spawn time.
    modifier beforeLocked() {
        if (isLocked()) {
            revert Errors.BootstrapBeforeLocked();
        }
        _;
    }

    /// @notice Pauses the contract.
    /// @dev Pausing is not gated by the beforeLocked modifier.
    function pause() external onlyOwner {
        _pause();
    }

    /// @notice Unpauses the contract.
    /// @dev Unpausing is not gated by the beforeLocked modifier.
    function unpause() external onlyOwner {
        _unpause();
    }

    /// @notice Allows the contract owner to modify the spawn time of the Exocore chain.
    /// @dev This function can only be called by the contract owner and must
    /// be called before the currently set lock time has started.
    /// @param spawnTime_ The new spawn time in seconds.
    function setSpawnTime(uint256 spawnTime_) external onlyOwner beforeLocked {
        _validateSpawnTimeAndOffsetDuration(spawnTime_, offsetDuration);
        // technically the spawn time can be moved backwards in time as well.
        spawnTime = spawnTime_;
        emit SpawnTimeUpdated(spawnTime);
    }

    /// @notice Allows the contract owner to modify the offset duration that determines
    /// the lock period before the Exocore spawn time.
    /// @dev This function can only be called by the contract owner and must be called
    /// before the currently set lock time has started.
    /// @param offsetDuration_ The new offset duration in seconds.
    function setOffsetDuration(uint256 offsetDuration_) external onlyOwner beforeLocked {
        _validateSpawnTimeAndOffsetDuration(spawnTime, offsetDuration_);
        offsetDuration = offsetDuration_;
        emit OffsetDurationUpdated(offsetDuration);
    }

    /// @dev Validates the spawn time and offset duration.
    ///      The spawn time must be in the future and greater than the offset duration.
    ///      The difference of the two must be greater than the current time.
    /// @param spawnTime_ The spawn time of the Exocore chain to validate.
    /// @param offsetDuration_ The offset duration before the spawn time to validate.
    function _validateSpawnTimeAndOffsetDuration(uint256 spawnTime_, uint256 offsetDuration_) internal view {
        if (offsetDuration_ == 0) {
            revert Errors.ZeroValue();
        }
        // spawnTime_ == 0 is included in the below check, since the timestamp
        // is always greater than 0. the spawn time must not be equal to the
        // present time either, although, when marking as bootstrapped, we do
        // allow that case intentionally.
        if (block.timestamp > spawnTime_) {
            revert Errors.BootstrapSpawnTimeAlreadyPast();
        }
        // guard against underflow of lockTime calculation
        if (offsetDuration_ > spawnTime_) {
            revert Errors.BootstrapSpawnTimeLessThanDuration();
        }
        uint256 lockTime = spawnTime_ - offsetDuration_;
        if (block.timestamp >= lockTime) {
            revert Errors.BootstrapLockTimeAlreadyPast();
        }
    }

    /// @inheritdoc ITokenWhitelister
    function addWhitelistTokens(address[] calldata tokens) external beforeLocked onlyOwner whenNotPaused {
        _addWhitelistTokens(tokens);
    }

    /// @dev The internal function to add tokens to the whitelist.
    /// @param tokens The list of token addresses to be added to the whitelist.
    // Though `_deployVault` would make external call to newly created `Vault` contract and initialize it,
    // `Vault` contract belongs to Exocore and we could make sure its implementation does not have dangerous behavior
    // like reentrancy.
    // slither-disable-next-line reentrancy-no-eth
    function _addWhitelistTokens(address[] calldata tokens) internal {
        for (uint256 i = 0; i < tokens.length; ++i) {
            address token = tokens[i];
            if (token == address(0)) {
                revert Errors.ZeroAddress();
            }
            if (isWhitelistedToken[token]) {
                revert Errors.BootstrapAlreadyWhitelisted(token);
            }

            whitelistTokens.push(token);
            isWhitelistedToken[token] = true;

<<<<<<< HEAD
            // tokens cannot be removed from the whitelist. hence, if the token is not in the
            // whitelist, it means that it is missing a vault. we do not need to check for a
            // pre-existing vault.
            _deployVault(token);
=======
            // do not deploy the vault for the virtual token address representing natively staked ETH
            // deploy the corresponding vault if not deployed before
            if (token != VIRTUAL_STAKED_ETH_ADDRESS && address(tokenToVault[token]) == address(0)) {
                _deployVault(token);
            }
>>>>>>> 021ea9d2

            emit WhitelistTokenAdded(token);
        }
    }

    /// @inheritdoc ITokenWhitelister
    function getWhitelistedTokensCount() external view returns (uint256) {
        return whitelistTokens.length;
    }

    /// @inheritdoc IValidatorRegistry
    function registerValidator(
        string calldata validatorAddress,
        string calldata name,
        Commission memory commission,
        bytes32 consensusPublicKey
    ) external beforeLocked whenNotPaused isValidBech32Address(validatorAddress) {
        // ensure that there is only one validator per ethereum address
        if (bytes(ethToExocoreAddress[msg.sender]).length > 0) {
            revert Errors.BootstrapValidatorAlreadyHasAddress(msg.sender);
        }
        // check if validator with the same exocore address already exists
        if (bytes(validators[validatorAddress].name).length > 0) {
            revert Errors.BootstrapValidatorAlreadyRegistered();
        }
        _validateConsensusKey(consensusPublicKey);
        // and that the name (meta info) is non-empty and unique.
        if (bytes(name).length == 0) {
            revert Errors.BootstrapValidatorNameLengthZero();
        }
        if (validatorNameInUse[name]) {
            revert Errors.BootstrapValidatorNameAlreadyUsed();
        }
        // check that the commission is valid.
        if (!isCommissionValid(commission)) {
            revert Errors.BootstrapInvalidCommission();
        }
        ethToExocoreAddress[msg.sender] = validatorAddress;
        validators[validatorAddress] =
            IValidatorRegistry.Validator({name: name, commission: commission, consensusPublicKey: consensusPublicKey});
        registeredValidators.push(msg.sender);
        consensusPublicKeyInUse[consensusPublicKey] = true;
        validatorNameInUse[name] = true;
        emit ValidatorRegistered(msg.sender, validatorAddress, name, commission, consensusPublicKey);
    }

    /// @notice Checks if the provided commission is valid.
    /// @dev The commission's rates must be <= 1e18 (100%) and the rate must be <= maxRate and maxChangeRate.
    /// @param commission The commission to check.
    /// @return bool Returns `true` if the commission is valid, `false` otherwise.
    // forgefmt: disable-next-item
    function isCommissionValid(Commission memory commission) public pure returns (bool) {
        return commission.rate <= 1e18 &&
               commission.maxRate <= 1e18 &&
               commission.maxChangeRate <= 1e18 &&
               commission.rate <= commission.maxRate &&
               commission.maxChangeRate <= commission.maxRate;
    }

    /// @inheritdoc IValidatorRegistry
    function replaceKey(bytes32 newKey) external beforeLocked whenNotPaused {
        if (bytes(ethToExocoreAddress[msg.sender]).length == 0) {
            revert Errors.BootstrapValidatorNotExist();
        }
        _validateConsensusKey(newKey);
        bytes32 oldKey = validators[ethToExocoreAddress[msg.sender]].consensusPublicKey;
        consensusPublicKeyInUse[oldKey] = false;
        consensusPublicKeyInUse[newKey] = true;
        validators[ethToExocoreAddress[msg.sender]].consensusPublicKey = newKey;
        emit ValidatorKeyReplaced(ethToExocoreAddress[msg.sender], newKey);
    }

    /// @inheritdoc IValidatorRegistry
    function updateRate(uint256 newRate) external beforeLocked whenNotPaused {
        string memory validatorAddress = ethToExocoreAddress[msg.sender];
        if (bytes(validatorAddress).length == 0) {
            revert Errors.BootstrapValidatorNotExist();
        }
        // across the lifetime of this contract before network bootstrap,
        // allow the editing of commission only once.
        if (commissionEdited[validatorAddress]) {
            revert Errors.BootstrapComissionAlreadyEdited();
        }
        Commission memory commission = validators[validatorAddress].commission;
        uint256 rate = commission.rate;
        uint256 maxRate = commission.maxRate;
        uint256 maxChangeRate = commission.maxChangeRate;
        // newRate <= maxRate <= 1e18
        if (newRate > maxRate) {
            revert Errors.BootstrapRateExceedsMaxRate();
        }
        // to prevent validators from blindsiding users by first registering at low rate and
        // subsequently increasing it, we should also check that the change is within the
        // allowed rate change.
        if (newRate > rate + maxChangeRate) {
            revert Errors.BootstrapRateChangeExceedsMaxChangeRate();
        }
        validators[validatorAddress].commission.rate = newRate;
        commissionEdited[validatorAddress] = true;
        emit ValidatorCommissionUpdated(newRate);
    }

    /// @notice Validates a consensus key.
    /// @dev The validation checks include non-empty key and uniqueness.
    /// @param key The consensus key to validate.
    function _validateConsensusKey(bytes32 key) internal view {
        // check that the consensus key is not empty.
        if (key == bytes32(0)) {
            revert Errors.ZeroValue();
        }
        // check that the consensus key is unique.
        if (consensusPublicKeyInUse[key]) {
            revert Errors.BootstrapConsensusPubkeyAlreadyUsed(key);
        }
    }

    /// @inheritdoc ILSTRestakingController
    function deposit(address token, uint256 amount)
        external
        payable
        override
        beforeLocked
        whenNotPaused
        isTokenWhitelisted(token)
        isValidAmount(amount)
        nonReentrant // interacts with Vault
    {
        if (msg.value > 0) {
            revert Errors.NonZeroValue();
        }
        _deposit(msg.sender, token, amount);
    }

    /// @dev Internal version of deposit.
    /// @param depositor The address of the depositor.
    /// @param token The address of the token.
    /// @param amount The amount of the @param token to deposit.
    function _deposit(address depositor, address token, uint256 amount) internal {
        IVault vault = _getVault(token);
        vault.deposit(depositor, amount);

        if (!isDepositor[depositor]) {
            isDepositor[depositor] = true;
            depositors.push(depositor);
        }

        // staker_asset.go duplicate here. the duplication is required (and not simply inferred
        // from vault) because the vault is not altered by the gateway in response to
        // delegations or undelegations. hence, this is not something we can do either.
        totalDepositAmounts[depositor][token] += amount;
        withdrawableAmounts[depositor][token] += amount;
        depositsByToken[token] += amount;

        // afterReceiveDepositResponse stores the TotalDepositAmount in the principal.
        vault.updatePrincipalBalance(depositor, totalDepositAmounts[depositor][token]);

        emit DepositResult(true, token, depositor, amount);
    }

    /// @inheritdoc ILSTRestakingController
    function withdrawPrincipalFromExocore(address token, uint256 amount)
        external
        payable
        override
        beforeLocked
        whenNotPaused
        isTokenWhitelisted(token)
        isValidAmount(amount)
        nonReentrant // interacts with Vault
    {
        if (msg.value > 0) {
            revert Errors.NonZeroValue();
        }
        _withdraw(msg.sender, token, amount);
    }

    /// @dev Internal version of withdraw.
    /// @param user The address of the withdrawer.
    /// @param token The address of the token.
    /// @param amount The amount of the @param token to withdraw.
    function _withdraw(address user, address token, uint256 amount) internal {
        IVault vault = _getVault(token);

        uint256 deposited = totalDepositAmounts[user][token];
        if (deposited < amount) {
            revert Errors.BootstrapInsufficientDepositedBalance();
        }
        uint256 withdrawable = withdrawableAmounts[user][token];
        if (withdrawable < amount) {
            revert Errors.BootstrapInsufficientWithdrawableBalance();
        }

        // when the withdraw precompile is called, it does these things.
        totalDepositAmounts[user][token] -= amount;
        withdrawableAmounts[user][token] -= amount;
        depositsByToken[token] -= amount;

        // afterReceiveWithdrawPrincipalResponse
        vault.updatePrincipalBalance(user, totalDepositAmounts[user][token]);
        vault.updateWithdrawableBalance(user, amount, 0);

        emit WithdrawPrincipalResult(true, token, user, amount);
    }

    /// @inheritdoc ILSTRestakingController
    /// @dev This is not yet supported.
    function withdrawRewardFromExocore(address, uint256) external payable override beforeLocked whenNotPaused {
        revert NotYetSupported();
    }

    /// @inheritdoc IBaseRestakingController
    function claim(address token, uint256 amount, address recipient)
        external
        override
        beforeLocked
        whenNotPaused
        isTokenWhitelisted(token)
        isValidAmount(amount)
        nonReentrant // because it interacts with vault
    {
        IVault vault = _getVault(token);
        vault.withdraw(msg.sender, recipient, amount);
    }

    /// @inheritdoc IBaseRestakingController
    function delegateTo(string calldata validator, address token, uint256 amount)
        external
        payable
        override
        beforeLocked
        whenNotPaused
        isTokenWhitelisted(token)
        isValidAmount(amount)
        isValidBech32Address(validator)
    // does not need a reentrancy guard
    {
        if (msg.value > 0) {
            revert Errors.NonZeroValue();
        }
        _delegateTo(msg.sender, validator, token, amount);
    }

    /// @dev The internal version of `delegateTo`.
    /// @param user The address of the delegator.
    /// @param validator The address of the validator.
    /// @param token The address of the token.
    /// @param amount The amount of the @param token to delegate.
    function _delegateTo(address user, string calldata validator, address token, uint256 amount) internal {
        if (msg.value > 0) {
            revert Errors.BootstrapNoEtherForDelegation();
        }
        // check that validator is registered
        if (bytes(validators[validator].name).length == 0) {
            revert Errors.BootstrapValidatorNotExist();
        }
        // validator can't be frozen and amount can't be negative
        // asset validity has been checked.
        // now check amounts.
        uint256 withdrawable = withdrawableAmounts[user][token];
        if (withdrawable < amount) {
            revert Errors.BootstrapInsufficientWithdrawableBalance();
        }
        delegations[user][validator][token] += amount;
        delegationsByValidator[validator][token] += amount;
        withdrawableAmounts[user][token] -= amount;

        emit DelegateResult(true, user, validator, token, amount);
    }

    /// @inheritdoc IBaseRestakingController
    function undelegateFrom(string calldata validator, address token, uint256 amount)
        external
        payable
        override
        beforeLocked
        whenNotPaused
        isTokenWhitelisted(token)
        isValidAmount(amount)
        isValidBech32Address(validator)
    // does not need a reentrancy guard
    {
        if (msg.value > 0) {
            revert Errors.NonZeroValue();
        }
        _undelegateFrom(msg.sender, validator, token, amount);
    }

    /// @dev The internal version of `undelegateFrom`.
    /// @param user The address of the delegator.
    /// @param validator The address of the validator.
    /// @param token The address of the token.
    /// @param amount The amount of the @param token to undelegate.
    function _undelegateFrom(address user, string calldata validator, address token, uint256 amount) internal {
        if (msg.value > 0) {
            revert Errors.BootstrapNoEtherForDelegation();
        }
        // check that validator is registered
        if (bytes(validators[validator].name).length == 0) {
            revert Errors.BootstrapValidatorNotExist();
        }
        // validator can't be frozen and amount can't be negative
        // asset validity has been checked.
        // now check amounts.
        uint256 delegated = delegations[user][validator][token];
        if (delegated < amount) {
            revert Errors.BootstrapInsufficientDelegatedBalance();
        }
        // the undelegation is released immediately since it is not at stake yet.
        delegations[user][validator][token] -= amount;
        delegationsByValidator[validator][token] -= amount;
        withdrawableAmounts[user][token] += amount;

        emit UndelegateResult(true, user, validator, token, amount);
    }

    /// @inheritdoc ILSTRestakingController
    // Though `_deposit` would make external call to `Vault` and some state variables would be written in the following
    // `_delegateTo`,
    // `Vault` contract belongs to Exocore and we could make sure it's implementation does not have dangerous behavior
    // like reentrancy.
    // slither-disable-next-line reentrancy-no-eth
    function depositThenDelegateTo(address token, uint256 amount, string calldata validator)
        external
        payable
        override
        beforeLocked
        whenNotPaused
        isTokenWhitelisted(token)
        isValidAmount(amount)
        isValidBech32Address(validator)
        nonReentrant // because it interacts with vault in deposit
    {
        if (msg.value > 0) {
            revert Errors.NonZeroValue();
        }
        _deposit(msg.sender, token, amount);
        _delegateTo(msg.sender, validator, token, amount);
    }

    /// @notice Marks the contract as bootstrapped.
    /// @dev A contract can be marked as bootstrapped only when the current time is more than
    /// the Exocore spawn time, since such a call must originate from the Exocore chain. To mark
    /// a contract as bootstrapped, the address of the client chain gateway logic contract and its
    /// initialization data must be set. The contract must not have been bootstrapped before.
    /// Once it is marked bootstrapped, the implementation of the contract is upgraded to the
    /// client chain gateway logic contract.
    function markBootstrapped() public onlyCalledFromThis whenNotPaused {
        // whenNotPaused is applied so that the upgrade does not proceed without unpausing it.
        // LZ checks made so far include:
        // lzReceive called by endpoint
        // correct address on remote (peer match)
        // chainId match
        // nonce match, which requires that inbound nonce is uint64(1).
        // TSS checks are not super clear since they can be set by anyone
        // but at this point that does not matter since it is not fully implemented anyway.
        if (block.timestamp < spawnTime) {
            revert Errors.BootstrapNotSpawnTime();
        }
        if (bootstrapped) {
            revert Errors.BootstrapAlreadyBootstrapped();
        }
        if (clientChainGatewayLogic == address(0)) {
            revert Errors.ZeroAddress();
        }
        ICustomProxyAdmin(customProxyAdmin).changeImplementation(
            // address(this) is storage address and not logic address. so it is a proxy.
            ITransparentUpgradeableProxy(address(this)),
            clientChainGatewayLogic,
            clientChainInitializationData
        );
        emit Bootstrapped();
    }

    /// @notice Sets a new client chain gateway logic and its initialization data.
    /// @dev Allows the contract owner to update the address and initialization data for the
    /// client chain gateway logic. The change can only occur prior to bootstrapping.
    /// @param _clientChainGatewayLogic The address of the new client chain gateway logic
    /// contract.
    /// @param _clientChainInitializationData The initialization data to be used when setting up
    /// the new logic contract.
    function setClientChainGatewayLogic(address _clientChainGatewayLogic, bytes calldata _clientChainInitializationData)
        public
        onlyOwner
    {
        if (_clientChainGatewayLogic == address(0)) {
            revert Errors.ZeroAddress();
        }
        if (_clientChainInitializationData.length < 4) {
            revert Errors.BootstrapClientChainDataMalformed();
        }
        clientChainGatewayLogic = _clientChainGatewayLogic;
        clientChainInitializationData = _clientChainInitializationData;
        emit ClientChainGatewayLogicUpdated(_clientChainGatewayLogic, _clientChainInitializationData);
    }

    /// @dev Gets the count of registered validators.
    /// @return The number of registered validators.
    /// @notice This function returns the total number of registered validators in the contract.
    function getValidatorsCount() external view returns (uint256) {
        return registeredValidators.length;
    }

    /// @dev Gets the count of depositors.
    /// @return The number of depositors.
    /// @notice This function returns the total number of depositors in the contract.
    function getDepositorsCount() external view returns (uint256) {
        return depositors.length;
    }

    /// @notice Retrieves information for a supported token by its index in the storage array.
    /// @dev Returns comprehensive details about a token, including its ERC20 attributes and deposit amount.
    /// This function only exists in the Bootstrap contract and not in the ClientChainGateway, which
    /// does not track the deposits of whitelisted tokens.
    /// @param index The index of the token in the `supportedTokens` array.
    /// @return A `TokenInfo` struct containing the token's name, symbol, address, decimals, total supply, and deposit
    /// amount.
    function getWhitelistedTokenAtIndex(uint256 index) public view returns (TokenInfo memory) {
        if (index >= whitelistTokens.length) {
            revert Errors.IndexOutOfBounds();
        }
        address tokenAddress = whitelistTokens[index];
        ERC20 token = ERC20(tokenAddress);
        return TokenInfo({
            name: token.name(),
            symbol: token.symbol(),
            tokenAddress: tokenAddress,
            decimals: token.decimals(),
            totalSupply: token.totalSupply(),
            depositAmount: depositsByToken[tokenAddress]
        });
    }

}<|MERGE_RESOLUTION|>--- conflicted
+++ resolved
@@ -195,18 +195,13 @@
             whitelistTokens.push(token);
             isWhitelistedToken[token] = true;
 
-<<<<<<< HEAD
             // tokens cannot be removed from the whitelist. hence, if the token is not in the
             // whitelist, it means that it is missing a vault. we do not need to check for a
-            // pre-existing vault.
-            _deployVault(token);
-=======
-            // do not deploy the vault for the virtual token address representing natively staked ETH
-            // deploy the corresponding vault if not deployed before
-            if (token != VIRTUAL_STAKED_ETH_ADDRESS && address(tokenToVault[token]) == address(0)) {
+            // pre-existing vault. however, we still do ensure that the vault is not deployed
+            // for restaking natively staked ETH.
+            if (token != VIRTUAL_STAKED_ETH_ADDRESS) {
                 _deployVault(token);
             }
->>>>>>> 021ea9d2
 
             emit WhitelistTokenAdded(token);
         }
